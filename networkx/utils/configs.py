--- conflicted
+++ resolved
@@ -236,17 +236,7 @@
         from .backends import _registered_algorithms, backend_info
 
         if key in {"algos", "generators"}:
-<<<<<<< HEAD
-            if not (isinstance(value, list) and all(isinstance(x, str) for x in value)):
-                raise TypeError(
-                    f"{key!r} config must be a list of backend names; got {value!r}"
-                )
-            if missing := {x for x in value if x not in backend_info}:
-                missing = ", ".join(map(repr, sorted(missing)))
-                raise ValueError(f"Unknown backend when setting {key!r}: {missing}")
-=======
             pass
->>>>>>> 27f30653
         elif key not in _registered_algorithms:
             # TODO: give more informative error message
             raise AttributeError(f"Invalid config name: {key!r}")
@@ -336,13 +326,6 @@
     def _on_setattr(self, key, value):
         from .backends import backend_info
 
-<<<<<<< HEAD
-        if key == "backend":
-            if value is not None and value not in backend_info:
-                raise ValueError(f"Unknown backend when setting {key!r}: {value}")
-        elif key == "backend_priority":
-            if not isinstance(value, BackendPriorities):
-=======
         if key == "backend_priority":
             if isinstance(value, list):
                 # Deprecation to handle old behavior and warn that API has changed
@@ -355,7 +338,6 @@
                 for key, val in kwargs.items():
                     setattr(value, key, val)
             elif not isinstance(value, BackendPriorities):
->>>>>>> 27f30653
                 raise TypeError(
                     f"{key!r} config must be a dict of lists of backend names; got {value!r}"
                 )
