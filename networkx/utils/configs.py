import collections
import os
import typing
import warnings
from dataclasses import dataclass

__all__ = ["Config", "config"]


@dataclass(init=False, eq=False, slots=True, kw_only=True, match_args=False)
class Config:
    """The base class for NetworkX configuration.

    There are two ways to use this to create configurations. The recommended way
    is to subclass ``Config`` with docs and annotations.

    >>> class MyConfig(Config):
    ...     '''Breakfast!'''
    ...
    ...     eggs: int
    ...     spam: int
    ...
    ...     def _on_setattr(self, key, value):
    ...         assert isinstance(value, int) and value >= 0
    ...         return value
    >>> cfg = MyConfig(eggs=1, spam=5)

    Another way is to simply pass the initial configuration as keyword arguments to
    the ``Config`` instance:

    >>> cfg1 = Config(eggs=1, spam=5)
    >>> cfg1
    Config(eggs=1, spam=5)

    Once defined, config items may be modified, but can't be added or deleted by default.
    ``Config`` is a ``Mapping``, and can get and set configs via attributes or brackets:

    >>> cfg.eggs = 2
    >>> cfg.eggs
    2
    >>> cfg["spam"] = 42
    >>> cfg["spam"]
    42

    For convenience, it can also set configs within a context with the "with" statement:

    >>> with cfg(spam=3):
    ...     print("spam (in context):", cfg.spam)
    spam (in context): 3
    >>> print("spam (after context):", cfg.spam)
    spam (after context): 42

    Subclasses may also define ``_on_setattr`` (as done in the example above)
    to ensure the value being assigned is valid:

    >>> cfg.spam = -1
    Traceback (most recent call last):
        ...
    AssertionError

    If a more flexible configuration object is needed that allows adding and deleting
    configurations, then pass ``strict=False`` when defining the subclass:

    >>> class FlexibleConfig(Config, strict=False):
    ...     default_greeting: str = "Hello"
    >>> flexcfg = FlexibleConfig()
    >>> flexcfg.name = "Mr. Anderson"
    >>> flexcfg
    FlexibleConfig(default_greeting='Hello', name='Mr. Anderson')
    """

    def __init_subclass__(cls, strict=True):
        cls._strict = strict

    def __new__(cls, **kwargs):
        orig_class = cls
        if cls is Config:
            # Enable the "simple" case of accepting config definition as keywords
            cls = type(
                cls.__name__,
                (cls,),
                {"__annotations__": {key: typing.Any for key in kwargs}},
            )
        cls = dataclass(
            eq=False,
            repr=cls._strict,
            slots=cls._strict,
            kw_only=True,
            match_args=False,
        )(cls)
        if not cls._strict:
            cls.__repr__ = _flexible_repr
        cls._orig_class = orig_class  # Save original class so we can pickle
        cls._prev = None  # Stage previous configs to enable use as context manager
        cls._context_stack = []  # Stack of previous configs when used as context
        instance = object.__new__(cls)
        instance.__init__(**kwargs)
        return instance

    def _on_setattr(self, key, value):
        """Process config value and check whether it is valid. Useful for subclasses."""
        return value

    def _on_delattr(self, key):
        """Callback for when a config item is being deleted. Useful for subclasses."""

    # Control behavior of attributes
    def __dir__(self):
        return self.__dataclass_fields__.keys()

    def __setattr__(self, key, value):
        if self._strict and key not in self.__dataclass_fields__:
            raise AttributeError(f"Invalid config name: {key!r}")
        value = self._on_setattr(key, value)
        object.__setattr__(self, key, value)
        self.__class__._prev = None

    def __delattr__(self, key):
        if self._strict:
            raise TypeError(
                f"Configuration items can't be deleted (can't delete {key!r})."
            )
        self._on_delattr(key)
        object.__delattr__(self, key)
        self.__class__._prev = None

    # Be a `collection.abc.Collection`
    def __contains__(self, key):
        return (
            key in self.__dataclass_fields__ if self._strict else key in self.__dict__
        )

    def __iter__(self):
        return iter(self.__dataclass_fields__ if self._strict else self.__dict__)

    def __len__(self):
        return len(self.__dataclass_fields__ if self._strict else self.__dict__)

    def __reversed__(self):
        return reversed(self.__dataclass_fields__ if self._strict else self.__dict__)

    # Add dunder methods for `collections.abc.Mapping`
    def __getitem__(self, key):
        try:
            return getattr(self, key)
        except AttributeError as err:
            raise KeyError(*err.args) from None

    def __setitem__(self, key, value):
        try:
            self.__setattr__(key, value)
        except AttributeError as err:
            raise KeyError(*err.args) from None

    def __delitem__(self, key):
        try:
            self.__delattr__(key)
        except AttributeError as err:
            raise KeyError(*err.args) from None

    _ipython_key_completions_ = __dir__  # config["<TAB>

    # Go ahead and make it a `collections.abc.Mapping`
    def get(self, key, default=None):
        return getattr(self, key, default)

    def items(self):
        return collections.abc.ItemsView(self)

    def keys(self):
        return collections.abc.KeysView(self)

    def values(self):
        return collections.abc.ValuesView(self)

    # dataclass can define __eq__ for us, but do it here so it works after pickling
    def __eq__(self, other):
        if not isinstance(other, Config):
            return NotImplemented
        return self._orig_class == other._orig_class and self.items() == other.items()

    # Make pickle work
    def __reduce__(self):
        return self._deserialize, (self._orig_class, dict(self))

    @staticmethod
    def _deserialize(cls, kwargs):
        return cls(**kwargs)

    # Allow to be used as context manager
    def __call__(self, **kwargs):
        kwargs = {key: self._on_setattr(key, val) for key, val in kwargs.items()}
        prev = dict(self)
        for key, val in kwargs.items():
            setattr(self, key, val)
        self.__class__._prev = prev
        return self

    def __enter__(self):
        if self.__class__._prev is None:
            raise RuntimeError(
                "Config being used as a context manager without config items being set. "
                "Set config items via keyword arguments when calling the config object. "
                "For example, using config as a context manager should be like:\n\n"
                '    >>> with cfg(breakfast="spam"):\n'
                "    ...     ...  # Do stuff\n"
            )
        self.__class__._context_stack.append(self.__class__._prev)
        self.__class__._prev = None
        return self

    def __exit__(self, exc_type, exc_value, traceback):
        prev = self.__class__._context_stack.pop()
        for key, val in prev.items():
            setattr(self, key, val)


def _flexible_repr(self):
    return (
        f"{self.__class__.__qualname__}("
        + ", ".join(f"{key}={val!r}" for key, val in self.__dict__.items())
        + ")"
    )


# Register, b/c `Mapping.__subclasshook__` returns `NotImplemented`
collections.abc.Mapping.register(Config)


class BackendPriorities(Config, strict=False):
    """Configuration to control automatic conversion to and calling of backends.

    Priority is given to backends listed earlier.

    Parameters
    ----------
    algos : list of backend names
        This controls "algorithms" such as ``nx.pagerank`` that don't return a graph.
    generators : list of backend names
        This controls "generators" such as ``nx.from_pandas_edgelist`` that return a graph.
    kwargs : variadic keyword arguments of function name to list of backend names
        This allows each function to be configured separately and will override the config
        in ``algos`` or ``generators`` if present. The dispatchable function name may be
        gotten from the ``.name`` attribute such as ``nx.pagerank.name`` (it's typically
        the same as the name of the function).
    """

    algos: list[str]
    generators: list[str]

    def _on_setattr(self, key, value):
        from .backends import _registered_algorithms, backend_info

        if key in {"algos", "generators"}:
            pass
        elif key not in _registered_algorithms:
            raise AttributeError(
                f"Invalid config name: {key!r}. Expected 'algos', 'generators', or a name "
                "of a dispatchable function (e.g. `.name` attribute of the function)."
            )
        if not (isinstance(value, list) and all(isinstance(x, str) for x in value)):
            raise TypeError(
                f"{key!r} config must be a list of backend names; got {value!r}"
            )
        if missing := {x for x in value if x not in backend_info}:
            missing = ", ".join(map(repr, sorted(missing)))
            raise ValueError(f"Unknown backend when setting {key!r}: {missing}")
        return value

    def _on_delattr(self, key):
        if key in {"algos", "generators"}:
            raise TypeError(f"{key!r} configuration item can't be deleted.")


class NetworkXConfig(Config):
    """Configuration for NetworkX that controls behaviors such as how to use backends.

    Attribute and bracket notation are supported for getting and setting configurations:

    >>> nx.config.backend_priority == nx.config["backend_priority"]
    True

    Parameters
    ----------
<<<<<<< HEAD
    backend : str or None
        If not None, the backend to use for all dispatchable functions. This is
        equivalent to using ``backend=`` keyword argument in all dispatchable
        functions. Input graphs will be converted to the backend if necessary.
        Default is None.

    backend_priority : list of backend names
        Enable automatic conversion of graphs to backend graphs for algorithms
=======
    backend_priority : list of backend names or dict or BackendPriorities
        Enable automatic conversion of graphs to backend graphs for functions
>>>>>>> 74af3e63
        implemented by the backend. Priority is given to backends listed earlier.
        This is a nested configuration with keys ``algos``, ``generators``, and,
        optionally, function names. Setting this value to a list of backend names
        will set ``nx.config.backend_priority.algos``. For more information, see
        ``help(nx.config.backend_priority)``. Default is empty list.

    backends : Config mapping of backend names to backend Config
        The keys of the Config mapping are names of all installed NetworkX backends,
        and the values are their configurations as Config mappings.

    cache_converted_graphs : bool
        If True, then save converted graphs to the cache of the input graph. Graph
        conversion may occur when automatically using a backend from `backend_priority`
        or when using the `backend=` keyword argument to a function call. Caching can
        improve performance by avoiding repeated conversions, but it uses more memory.
        Care should be taken to not manually mutate a graph that has cached graphs; for
        example, ``G[u][v][k] = val`` changes the graph, but does not clear the cache.
        Using methods such as ``G.add_edge(u, v, weight=val)`` will clear the cache to
        keep it consistent. ``G.__networkx_cache__.clear()`` manually clears the cache.
        Default is True.

    fallback_to_nx : bool
        If True, then "fall back" and run with the default "networkx" implementation
        for dispatchable functions not implemented by backends of input graphs. When a
        backend graph is passed to a dispatchable function, the default behavior is to
        use the implementation from that backend if possible and raise if not. Enabling
        ``fallback_to_nx`` makes the networkx implementation the fallback to use instead
        of raising, and will convert the backend graph to a networkx-compatible graph.
        Default is False.

    Notes
    -----
    Environment variables may be used to control some default configurations:

    - ``NETWORKX_BACKEND_PRIORITY``: set ``backend_priority.algos`` from comma-separated names.
    - ``NETWORKX_CACHE_CONVERTED_GRAPHS``: set ``cache_converted_graphs`` to True if nonempty.
    - ``NETWORKX_FALLBACK_TO_NX``: set ``fallback_to_nx`` to True if nonempty.

    and can be used for finer control of ``backend_priority`` such as:

    - ``NETWORKX_BACKEND_PRIORITY_PAGERANK``: set ``backend_priority.pagerank`` from comma-separated names.
    - ``NETWORKX_BACKEND_PRIORITY_ALGOS``: same as ``NETWORKX_BACKEND_PRIORITY`` to set ``backend_priority.algos`.

    ``backend`` and ``backend_priority`` configurations are similar in that they can
    both be used to run an algorithm with a backend (converting inputs if necessary),
    but they have important differences. ``backend_priority`` is "soft" and will only
    use one of the specified backends if it is able to run the algorithm. This is a
    safer option that behaves well--it doesn't raise--when backends are incomplete.
    ``backend`` configuration is "hard" and directs all dispatchable calls to use
    the specified backend. It will raise if the backend does not implement a function.

    This is a global configuration. Use with caution when using from multiple threads.
    """

<<<<<<< HEAD
    # backend: str | None
    backend_priority: list[str]
    backend_kwargs: dict
=======
    backend_priority: BackendPriorities
>>>>>>> 74af3e63
    backends: Config
    cache_converted_graphs: bool
    fallback_to_nx: bool

<<<<<<< HEAD
    def __new__(cls, **kwargs):
        cfg = super().__new__(cls, **kwargs)
        cfg.__class__._prev_kwargs = None
        cfg.__class__._kwargs_stack = []
        return cfg

    def _check_config(self, key, value):
        from .backends import backends
=======
    def _on_setattr(self, key, value):
        from .backends import backend_info
>>>>>>> 74af3e63

        # if key == "backend":
        #     if value is not None and value not in backends:
        #         raise ValueError(f"Unknown backend when setting {key!r}: {value}")
        if key == "backend_priority":
            if isinstance(value, list):
                getattr(self, key).algos = value
                value = getattr(self, key)
            elif isinstance(value, dict):
                kwargs = value
                value = BackendPriorities(algos=[], generators=[])
                for key, val in kwargs.items():
                    setattr(value, key, val)
            elif not isinstance(value, BackendPriorities):
                raise TypeError(
                    f"{key!r} config must be a dict of lists of backend names; got {value!r}"
                )
        elif key == "backends":
            if not (
                isinstance(value, Config)
                and all(isinstance(key, str) for key in value)
                and all(isinstance(val, Config) for val in value.values())
            ):
                raise TypeError(
                    f"{key!r} config must be a Config of backend configs; got {value!r}"
                )
            if missing := {x for x in value if x not in backend_info}:
                missing = ", ".join(map(repr, sorted(missing)))
                raise ValueError(f"Unknown backend when setting {key!r}: {missing}")
<<<<<<< HEAD
        elif key == "backend_kwargs":
            if not isinstance(value, dict):
                raise TypeError(f"{key!r} config must be a dict; got {value!r}")
            if "backend" in value:
                backend = value["backend"]
                if backend is not None and backend not in backends:
                    raise ValueError(f"Unknown backend when setting {key!r}: {backend}")
        elif key == "cache_converted_graphs":
=======
        elif key in {"cache_converted_graphs", "fallback_to_nx"}:
>>>>>>> 74af3e63
            if not isinstance(value, bool):
                raise TypeError(f"{key!r} config must be True or False; got {value!r}")
        return value

    # Let config as context manager collect kwargs to use in dispatchable functions
    def __call__(self, **kwargs):
        config_kwargs = {key: val for key, val in kwargs.items() if key in self}
        extra_kwargs = {key: val for key, val in kwargs.items() if key not in self}
        if d := config_kwargs.pop("backend_kwargs", None):
            extra_kwargs.update(d)
        prev = self.backend_kwargs
        backend_kwargs = dict(prev, **extra_kwargs)
        if backend_kwargs:
            config_kwargs["backend_kwargs"] = backend_kwargs
        super(self.__class__, self).__call__(**config_kwargs)
        self.__class__._prev_kwargs = prev
        return self

    def __enter__(self):
        super(self.__class__, self).__enter__()
        self.__class__._kwargs_stack.append(self.__class__._prev_kwargs)
        self.__class__._prev_kwargs = None
        return self

    def __exit__(self, exc_type, exc_value, traceback):
        super(self.__class__, self).__exit__(exc_type, exc_value, traceback)
        self.backend_kwargs = self.__class__._kwargs_stack.pop()


# Backend configuration will be updated in backends.py
config = NetworkXConfig(
<<<<<<< HEAD
    # backend=None,
    backend_priority=[],
=======
    backend_priority=BackendPriorities(
        algos=[],
        generators=[],
    ),
>>>>>>> 74af3e63
    backends=Config(),
    backend_kwargs={},
    cache_converted_graphs=bool(
        os.environ.get("NETWORKX_CACHE_CONVERTED_GRAPHS", True)
    ),
    fallback_to_nx=bool(os.environ.get("NETWORKX_FALLBACK_TO_NX", False)),
)<|MERGE_RESOLUTION|>--- conflicted
+++ resolved
@@ -282,19 +282,14 @@
 
     Parameters
     ----------
-<<<<<<< HEAD
     backend : str or None
         If not None, the backend to use for all dispatchable functions. This is
         equivalent to using ``backend=`` keyword argument in all dispatchable
         functions. Input graphs will be converted to the backend if necessary.
         Default is None.
 
-    backend_priority : list of backend names
-        Enable automatic conversion of graphs to backend graphs for algorithms
-=======
     backend_priority : list of backend names or dict or BackendPriorities
         Enable automatic conversion of graphs to backend graphs for functions
->>>>>>> 74af3e63
         implemented by the backend. Priority is given to backends listed earlier.
         This is a nested configuration with keys ``algos``, ``generators``, and,
         optionally, function names. Setting this value to a list of backend names
@@ -349,33 +344,24 @@
     This is a global configuration. Use with caution when using from multiple threads.
     """
 
-<<<<<<< HEAD
     # backend: str | None
-    backend_priority: list[str]
+    backend_priority: BackendPriorities
     backend_kwargs: dict
-=======
-    backend_priority: BackendPriorities
->>>>>>> 74af3e63
     backends: Config
     cache_converted_graphs: bool
     fallback_to_nx: bool
 
-<<<<<<< HEAD
     def __new__(cls, **kwargs):
         cfg = super().__new__(cls, **kwargs)
         cfg.__class__._prev_kwargs = None
         cfg.__class__._kwargs_stack = []
         return cfg
 
-    def _check_config(self, key, value):
-        from .backends import backends
-=======
     def _on_setattr(self, key, value):
         from .backends import backend_info
->>>>>>> 74af3e63
 
         # if key == "backend":
-        #     if value is not None and value not in backends:
+        #     if value is not None and value not in backend_info:
         #         raise ValueError(f"Unknown backend when setting {key!r}: {value}")
         if key == "backend_priority":
             if isinstance(value, list):
@@ -402,18 +388,14 @@
             if missing := {x for x in value if x not in backend_info}:
                 missing = ", ".join(map(repr, sorted(missing)))
                 raise ValueError(f"Unknown backend when setting {key!r}: {missing}")
-<<<<<<< HEAD
         elif key == "backend_kwargs":
             if not isinstance(value, dict):
                 raise TypeError(f"{key!r} config must be a dict; got {value!r}")
             if "backend" in value:
                 backend = value["backend"]
-                if backend is not None and backend not in backends:
+                if backend is not None and backend not in backend_info:
                     raise ValueError(f"Unknown backend when setting {key!r}: {backend}")
-        elif key == "cache_converted_graphs":
-=======
         elif key in {"cache_converted_graphs", "fallback_to_nx"}:
->>>>>>> 74af3e63
             if not isinstance(value, bool):
                 raise TypeError(f"{key!r} config must be True or False; got {value!r}")
         return value
@@ -445,15 +427,11 @@
 
 # Backend configuration will be updated in backends.py
 config = NetworkXConfig(
-<<<<<<< HEAD
     # backend=None,
-    backend_priority=[],
-=======
     backend_priority=BackendPriorities(
         algos=[],
         generators=[],
     ),
->>>>>>> 74af3e63
     backends=Config(),
     backend_kwargs={},
     cache_converted_graphs=bool(
