import collections
import os
import typing
import warnings
from dataclasses import dataclass

__all__ = ["Config", "config"]


@dataclass(init=False, eq=False, slots=True, kw_only=True, match_args=False)
class Config:
    """The base class for NetworkX configuration.

    There are two ways to use this to create configurations. The recommended way
    is to subclass ``Config`` with docs and annotations.

    >>> class MyConfig(Config):
    ...     '''Breakfast!'''
    ...
    ...     eggs: int
    ...     spam: int
    ...
    ...     def _on_setattr(self, key, value):
    ...         assert isinstance(value, int) and value >= 0
    ...         return value
    >>> cfg = MyConfig(eggs=1, spam=5)

    Another way is to simply pass the initial configuration as keyword arguments to
    the ``Config`` instance:

    >>> cfg1 = Config(eggs=1, spam=5)
    >>> cfg1
    Config(eggs=1, spam=5)

    Once defined, config items may be modified, but can't be added or deleted by default.
    ``Config`` is a ``Mapping``, and can get and set configs via attributes or brackets:

    >>> cfg.eggs = 2
    >>> cfg.eggs
    2
    >>> cfg["spam"] = 42
    >>> cfg["spam"]
    42

    For convenience, it can also set configs within a context with the "with" statement:

    >>> with cfg(spam=3):
    ...     print("spam (in context):", cfg.spam)
    spam (in context): 3
    >>> print("spam (after context):", cfg.spam)
    spam (after context): 42

    Subclasses may also define ``_on_setattr`` (as done in the example above)
    to ensure the value being assigned is valid:

    >>> cfg.spam = -1
    Traceback (most recent call last):
        ...
    AssertionError

    If a more flexible configuration object is needed that allows adding and deleting
    configurations, then pass ``strict=False`` when defining the subclass:

    >>> class FlexibleConfig(Config, strict=False):
    ...     default_greeting: str = "Hello"
    >>> flexcfg = FlexibleConfig()
    >>> flexcfg.name = "Mr. Anderson"
    >>> flexcfg
    FlexibleConfig(default_greeting='Hello', name='Mr. Anderson')
    """

    def __init_subclass__(cls, strict=True):
        cls._strict = strict

    def __new__(cls, **kwargs):
        orig_class = cls
        if cls is Config:
            # Enable the "simple" case of accepting config definition as keywords
            cls = type(
                cls.__name__,
                (cls,),
                {"__annotations__": {key: typing.Any for key in kwargs}},
            )
        cls = dataclass(
            eq=False,
            repr=cls._strict,
            slots=cls._strict,
            kw_only=True,
            match_args=False,
        )(cls)
        if not cls._strict:
            cls.__repr__ = _flexible_repr
        cls._orig_class = orig_class  # Save original class so we can pickle
        cls._prev = None  # Stage previous configs to enable use as context manager
        cls._context_stack = []  # Stack of previous configs when used as context
        instance = object.__new__(cls)
        instance.__init__(**kwargs)
        return instance

    def _on_setattr(self, key, value):
        """Process config value and check whether it is valid. Useful for subclasses."""
        return value

    def _on_delattr(self, key):
        """Callback for when a config item is being deleted. Useful for subclasses."""

    # Control behavior of attributes
    def __dir__(self):
        return self.__dataclass_fields__.keys()

    def __setattr__(self, key, value):
        if self._strict and key not in self.__dataclass_fields__:
            raise AttributeError(f"Invalid config name: {key!r}")
        value = self._on_setattr(key, value)
        object.__setattr__(self, key, value)
        self.__class__._prev = None

    def __delattr__(self, key):
        if self._strict:
            raise TypeError(
                f"Configuration items can't be deleted (can't delete {key!r})."
            )
        self._on_delattr(key)
        object.__delattr__(self, key)
        self.__class__._prev = None

    # Be a `collection.abc.Collection`
    def __contains__(self, key):
        return (
            key in self.__dataclass_fields__ if self._strict else key in self.__dict__
        )

    def __iter__(self):
        return iter(self.__dataclass_fields__ if self._strict else self.__dict__)

    def __len__(self):
        return len(self.__dataclass_fields__ if self._strict else self.__dict__)

    def __reversed__(self):
        return reversed(self.__dataclass_fields__ if self._strict else self.__dict__)

    # Add dunder methods for `collections.abc.Mapping`
    def __getitem__(self, key):
        try:
            return getattr(self, key)
        except AttributeError as err:
            raise KeyError(*err.args) from None

    def __setitem__(self, key, value):
        try:
            self.__setattr__(key, value)
        except AttributeError as err:
            raise KeyError(*err.args) from None

    def __delitem__(self, key):
        try:
            self.__delattr__(key)
        except AttributeError as err:
            raise KeyError(*err.args) from None

    _ipython_key_completions_ = __dir__  # config["<TAB>

    # Go ahead and make it a `collections.abc.Mapping`
    def get(self, key, default=None):
        return getattr(self, key, default)

    def items(self):
        return collections.abc.ItemsView(self)

    def keys(self):
        return collections.abc.KeysView(self)

    def values(self):
        return collections.abc.ValuesView(self)

    # dataclass can define __eq__ for us, but do it here so it works after pickling
    def __eq__(self, other):
        if not isinstance(other, Config):
            return NotImplemented
        return self._orig_class == other._orig_class and self.items() == other.items()

    # Make pickle work
    def __reduce__(self):
        return self._deserialize, (self._orig_class, dict(self))

    @staticmethod
    def _deserialize(cls, kwargs):
        return cls(**kwargs)

    # Allow to be used as context manager
    def __call__(self, **kwargs):
        kwargs = {key: self._on_setattr(key, val) for key, val in kwargs.items()}
        prev = dict(self)
        for key, val in kwargs.items():
            setattr(self, key, val)
        self.__class__._prev = prev
        return self

    def __enter__(self):
        if self.__class__._prev is None:
            raise RuntimeError(
                "Config being used as a context manager without config items being set. "
                "Set config items via keyword arguments when calling the config object. "
                "For example, using config as a context manager should be like:\n\n"
                '    >>> with cfg(breakfast="spam"):\n'
                "    ...     ...  # Do stuff\n"
            )
        self.__class__._context_stack.append(self.__class__._prev)
        self.__class__._prev = None
        return self

    def __exit__(self, exc_type, exc_value, traceback):
        prev = self.__class__._context_stack.pop()
        for key, val in prev.items():
            setattr(self, key, val)


def _flexible_repr(self):
    return (
        f"{self.__class__.__qualname__}("
        + ", ".join(f"{key}={val!r}" for key, val in self.__dict__.items())
        + ")"
    )


# Register, b/c `Mapping.__subclasshook__` returns `NotImplemented`
collections.abc.Mapping.register(Config)


class BackendPriorities(Config, strict=False):
    """Configuration to control automatic conversion to and calling of backends.

    Priority is given to backends listed earlier.

    Parameters
    ----------
    algos : list of backend names
        This controls "algorithms" such as ``nx.pagerank`` that don't return a graph.
    generators : list of backend names
        This controls "generators" such as ``nx.from_pandas_edgelist`` that return a graph.
    kwargs : variadic keyword arguments of function name to list of backend names
        This allows each function to be configured separately and will override the config
        in ``algos`` or ``generators`` if present. The dispatchable function name may be
        gotten from the ``.name`` attribute such as ``nx.pagerank.name`` (it's typically
        the same as the name of the function).
    """

    algos: list[str]
    generators: list[str]

    def _on_setattr(self, key, value):
        from .backends import _registered_algorithms, backend_info

        if key in {"algos", "generators"}:
            pass
        elif key not in _registered_algorithms:
            raise AttributeError(
                f"Invalid config name: {key!r}. Expected 'algos', 'generators', or a name "
                "of a dispatchable function (e.g. `.name` attribute of the function)."
            )
        if not (isinstance(value, list) and all(isinstance(x, str) for x in value)):
            raise TypeError(
                f"{key!r} config must be a list of backend names; got {value!r}"
            )
        if missing := {x for x in value if x not in backend_info}:
            missing = ", ".join(map(repr, sorted(missing)))
            raise ValueError(f"Unknown backend when setting {key!r}: {missing}")
        return value

    def _on_delattr(self, key):
        if key in {"algos", "generators"}:
            raise TypeError(f"{key!r} configuration item can't be deleted.")


class NetworkXConfig(Config):
    """Configuration for NetworkX that controls behaviors such as how to use backends.

    Attribute and bracket notation are supported for getting and setting configurations:

    >>> nx.config.backend_priority == nx.config["backend_priority"]
    True

    Parameters
    ----------
<<<<<<< HEAD
    backend : str or None
        If not None, the backend to use for all dispatchable functions. This is
        equivalent to using ``backend=`` keyword argument in all dispatchable
        functions. Input graphs will be converted to the backend if necessary.
        Default is None.

    backend_priority : list of backend names
        Enable automatic conversion of graphs to backend graphs for algorithms
=======
    backend_priority : list of backend names or dict or BackendPriorities
        Enable automatic conversion of graphs to backend graphs for functions
>>>>>>> 74af3e63
        implemented by the backend. Priority is given to backends listed earlier.
        This is a nested configuration with keys ``algos``, ``generators``, and,
        optionally, function names. Setting this value to a list of backend names
        will set ``nx.config.backend_priority.algos``. For more information, see
        ``help(nx.config.backend_priority)``. Default is empty list.

    backends : Config mapping of backend names to backend Config
        The keys of the Config mapping are names of all installed NetworkX backends,
        and the values are their configurations as Config mappings.

    cache_converted_graphs : bool
        If True, then save converted graphs to the cache of the input graph. Graph
        conversion may occur when automatically using a backend from `backend_priority`
        or when using the `backend=` keyword argument to a function call. Caching can
        improve performance by avoiding repeated conversions, but it uses more memory.
        Care should be taken to not manually mutate a graph that has cached graphs; for
        example, ``G[u][v][k] = val`` changes the graph, but does not clear the cache.
        Using methods such as ``G.add_edge(u, v, weight=val)`` will clear the cache to
        keep it consistent. ``G.__networkx_cache__.clear()`` manually clears the cache.
        Default is True.

    fallback_to_nx : bool
        If True, then "fall back" and run with the default "networkx" implementation
        for dispatchable functions not implemented by backends of input graphs. When a
        backend graph is passed to a dispatchable function, the default behavior is to
        use the implementation from that backend if possible and raise if not. Enabling
        ``fallback_to_nx`` makes the networkx implementation the fallback to use instead
        of raising, and will convert the backend graph to a networkx-compatible graph.
        Default is False.

    Notes
    -----
    Environment variables may be used to control some default configurations:

    - ``NETWORKX_BACKEND_PRIORITY``: set ``backend_priority.algos`` from comma-separated names.
    - ``NETWORKX_CACHE_CONVERTED_GRAPHS``: set ``cache_converted_graphs`` to True if nonempty.
    - ``NETWORKX_FALLBACK_TO_NX``: set ``fallback_to_nx`` to True if nonempty.

    and can be used for finer control of ``backend_priority`` such as:

    - ``NETWORKX_BACKEND_PRIORITY_PAGERANK``: set ``backend_priority.pagerank`` from comma-separated names.
    - ``NETWORKX_BACKEND_PRIORITY_ALGOS``: same as ``NETWORKX_BACKEND_PRIORITY`` to set ``backend_priority.algos`.

    ``backend`` and ``backend_priority`` configurations are similar in that they can
    both be used to run an algorithm with a backend (converting inputs if necessary),
    but they have important differences. ``backend_priority`` is "soft" and will only
    use one of the specified backends if it is able to run the algorithm. This is a
    safer option that behaves well--it doesn't raise--when backends are incomplete.
    ``backend`` configuration is "hard" and directs all dispatchable calls to use
    the specified backend. It will raise if the backend does not implement a function.

    This is a global configuration. Use with caution when using from multiple threads.
    """

<<<<<<< HEAD
    backend: str | None
    backend_priority: list[str]
=======
    backend_priority: BackendPriorities
>>>>>>> 74af3e63
    backends: Config
    cache_converted_graphs: bool
    fallback_to_nx: bool

    def _on_setattr(self, key, value):
        from .backends import backend_info

<<<<<<< HEAD
        if key == "backend":
            if value is not None and value not in backends:
                raise ValueError(f"Unknown backend when setting {key!r}: {value}")
        elif key == "backend_priority":
            if not (isinstance(value, list) and all(isinstance(x, str) for x in value)):
=======
        if key == "backend_priority":
            if isinstance(value, list):
                getattr(self, key).algos = value
                value = getattr(self, key)
            elif isinstance(value, dict):
                kwargs = value
                value = BackendPriorities(algos=[], generators=[])
                for key, val in kwargs.items():
                    setattr(value, key, val)
            elif not isinstance(value, BackendPriorities):
>>>>>>> 74af3e63
                raise TypeError(
                    f"{key!r} config must be a dict of lists of backend names; got {value!r}"
                )
        elif key == "backends":
            if not (
                isinstance(value, Config)
                and all(isinstance(key, str) for key in value)
                and all(isinstance(val, Config) for val in value.values())
            ):
                raise TypeError(
                    f"{key!r} config must be a Config of backend configs; got {value!r}"
                )
            if missing := {x for x in value if x not in backend_info}:
                missing = ", ".join(map(repr, sorted(missing)))
                raise ValueError(f"Unknown backend when setting {key!r}: {missing}")
        elif key in {"cache_converted_graphs", "fallback_to_nx"}:
            if not isinstance(value, bool):
                raise TypeError(f"{key!r} config must be True or False; got {value!r}")
        return value


# Backend configuration will be updated in backends.py
config = NetworkXConfig(
<<<<<<< HEAD
    backend=None,
    backend_priority=[],
=======
    backend_priority=BackendPriorities(
        algos=[],
        generators=[],
    ),
>>>>>>> 74af3e63
    backends=Config(),
    cache_converted_graphs=bool(
        os.environ.get("NETWORKX_CACHE_CONVERTED_GRAPHS", True)
    ),
    fallback_to_nx=bool(os.environ.get("NETWORKX_FALLBACK_TO_NX", False)),
)<|MERGE_RESOLUTION|>--- conflicted
+++ resolved
@@ -282,19 +282,14 @@
 
     Parameters
     ----------
-<<<<<<< HEAD
     backend : str or None
         If not None, the backend to use for all dispatchable functions. This is
         equivalent to using ``backend=`` keyword argument in all dispatchable
         functions. Input graphs will be converted to the backend if necessary.
         Default is None.
 
-    backend_priority : list of backend names
-        Enable automatic conversion of graphs to backend graphs for algorithms
-=======
     backend_priority : list of backend names or dict or BackendPriorities
         Enable automatic conversion of graphs to backend graphs for functions
->>>>>>> 74af3e63
         implemented by the backend. Priority is given to backends listed earlier.
         This is a nested configuration with keys ``algos``, ``generators``, and,
         optionally, function names. Setting this value to a list of backend names
@@ -349,12 +344,8 @@
     This is a global configuration. Use with caution when using from multiple threads.
     """
 
-<<<<<<< HEAD
     backend: str | None
-    backend_priority: list[str]
-=======
     backend_priority: BackendPriorities
->>>>>>> 74af3e63
     backends: Config
     cache_converted_graphs: bool
     fallback_to_nx: bool
@@ -362,14 +353,10 @@
     def _on_setattr(self, key, value):
         from .backends import backend_info
 
-<<<<<<< HEAD
         if key == "backend":
             if value is not None and value not in backends:
                 raise ValueError(f"Unknown backend when setting {key!r}: {value}")
         elif key == "backend_priority":
-            if not (isinstance(value, list) and all(isinstance(x, str) for x in value)):
-=======
-        if key == "backend_priority":
             if isinstance(value, list):
                 getattr(self, key).algos = value
                 value = getattr(self, key)
@@ -379,7 +366,6 @@
                 for key, val in kwargs.items():
                     setattr(value, key, val)
             elif not isinstance(value, BackendPriorities):
->>>>>>> 74af3e63
                 raise TypeError(
                     f"{key!r} config must be a dict of lists of backend names; got {value!r}"
                 )
@@ -403,15 +389,11 @@
 
 # Backend configuration will be updated in backends.py
 config = NetworkXConfig(
-<<<<<<< HEAD
     backend=None,
-    backend_priority=[],
-=======
     backend_priority=BackendPriorities(
         algos=[],
         generators=[],
     ),
->>>>>>> 74af3e63
     backends=Config(),
     cache_converted_graphs=bool(
         os.environ.get("NETWORKX_CACHE_CONVERTED_GRAPHS", True)
