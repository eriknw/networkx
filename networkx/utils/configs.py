import collections
import os
import typing
from dataclasses import dataclass

__all__ = ["Config", "config"]


@dataclass(init=False, eq=False, slots=True, kw_only=True, match_args=False)
class Config:
    """The base class for NetworkX configuration.

    There are two ways to use this to create configurations. The first is to
    simply pass the initial configuration as keyword arguments to ``Config``:

    >>> cfg = Config(eggs=1, spam=5)
    >>> cfg
    Config(eggs=1, spam=5)

    The second--and preferred--way is to subclass ``Config`` with docs and annotations.

    >>> class MyConfig(Config):
    ...     '''Breakfast!'''
    ...
    ...     eggs: int
    ...     spam: int
    ...
    ...     def _on_setattr(self, key, value):
    ...         assert isinstance(value, int) and value >= 0
    ...         return value
    >>> cfg = MyConfig(eggs=1, spam=5)

    Once defined, config items may be modified, but can't be added or deleted by default.
    ``Config`` is a ``Mapping``, and can get and set configs via attributes or brackets:

    >>> cfg.eggs = 2
    >>> cfg.eggs
    2
    >>> cfg["spam"] = 42
    >>> cfg["spam"]
    42

<<<<<<< HEAD
    For convenience, it can also set configs within a context with the "with" statement:

    >>> with cfg(spam=3):
    ...     print("spam (in context):", cfg.spam)
    spam (in context): 3
    >>> print("spam (after context):", cfg.spam)
    spam (after context): 42

    Subclasses may also define ``_check_config`` (as done in the example above)
=======
    Subclasses may also define ``_on_setattr`` (as done in the example above)
>>>>>>> a62aae7b
    to ensure the value being assigned is valid:

    >>> cfg.spam = -1
    Traceback (most recent call last):
        ...
    AssertionError

    If a more flexible configuration object is needed that allows adding and deleting
    configurations, then pass ``strict=False`` when defining the subclass:

    >>> class FlexibleConfig(Config, strict=False):
    ...     default_greeting: str = "Hello"
    >>> flexcfg = FlexibleConfig()
    >>> flexcfg.name = "Mr. Anderson"
    >>> flexcfg
    FlexibleConfig(default_greeting='Hello', name='Mr. Anderson')
    """

    def __init_subclass__(cls, strict=True):
        cls._strict = strict

    def __new__(cls, **kwargs):
        orig_class = cls
        if cls is Config:
            # Enable the "simple" case of accepting config definition as keywords
            cls = type(
                cls.__name__,
                (cls,),
                {"__annotations__": {key: typing.Any for key in kwargs}},
            )
        cls = dataclass(
            eq=False,
            repr=cls._strict,
            slots=cls._strict,
            kw_only=True,
            match_args=False,
        )(cls)
        if not cls._strict:
            cls.__repr__ = _flexible_repr
        cls._orig_class = orig_class  # Save original class so we can pickle
        cls._prev = None  # Stage previous configs to enable use as context manager
        cls._context_stack = []  # Stack of previous configs when used as context
        instance = object.__new__(cls)
        instance.__init__(**kwargs)
        return instance

    def _on_setattr(self, key, value):
        """Process config value and check whether it is valid. Useful for subclasses."""
        return value

    def _on_delattr(self, key):
        """Callback for when a config item is being deleted. Useful for subclasses."""

    # Control behavior of attributes
    def __dir__(self):
        return self.__dataclass_fields__.keys()

    def __setattr__(self, key, value):
        if self._strict and key not in self.__dataclass_fields__:
            raise AttributeError(f"Invalid config name: {key!r}")
        value = self._on_setattr(key, value)
        object.__setattr__(self, key, value)
        self.__class__._prev = None

    def __delattr__(self, key):
        if self._strict:
            raise TypeError(
                f"Configuration items can't be deleted (can't delete {key!r})."
            )
        self._on_delattr(key)
        object.__delattr__(self, key)
        self.__class__._prev = None

    # Be a `collection.abc.Collection`
    def __contains__(self, key):
        return (
            key in self.__dataclass_fields__ if self._strict else key in self.__dict__
        )

    def __iter__(self):
        return iter(self.__dataclass_fields__ if self._strict else self.__dict__)

    def __len__(self):
        return len(self.__dataclass_fields__ if self._strict else self.__dict__)

    def __reversed__(self):
        return reversed(self.__dataclass_fields__ if self._strict else self.__dict__)

    # Add dunder methods for `collections.abc.Mapping`
    def __getitem__(self, key):
        try:
            return getattr(self, key)
        except AttributeError as err:
            raise KeyError(*err.args) from None

    def __setitem__(self, key, value):
        try:
            self.__setattr__(key, value)
        except AttributeError as err:
            raise KeyError(*err.args) from None

    def __delitem__(self, key):
        try:
            self.__delattr__(key)
        except AttributeError as err:
            raise KeyError(*err.args) from None

    _ipython_key_completions_ = __dir__  # config["<TAB>

    # Go ahead and make it a `collections.abc.Mapping`
    def get(self, key, default=None):
        return getattr(self, key, default)

    def items(self):
        return collections.abc.ItemsView(self)

    def keys(self):
        return collections.abc.KeysView(self)

    def values(self):
        return collections.abc.ValuesView(self)

    # dataclass can define __eq__ for us, but do it here so it works after pickling
    def __eq__(self, other):
        if not isinstance(other, Config):
            return NotImplemented
        return self._orig_class == other._orig_class and self.items() == other.items()

    # Make pickle work
    def __reduce__(self):
        return self._deserialize, (self._orig_class, dict(self))

    @staticmethod
    def _deserialize(cls, kwargs):
        return cls(**kwargs)

    # Allow to be used as context manager
    def __call__(self, **kwargs):
        for key, val in kwargs.items():
            self._check_config(key, val)
        prev = dict(self)
        for key, val in kwargs.items():
            setattr(self, key, val)
        self.__class__._prev = prev
        return self

    def __enter__(self):
        self.__class__._context_stack.append(self.__class__._prev)
        self.__class__._prev = None
        return self

    def __exit__(self, exc_type, exc_value, traceback):
        prev = self.__class__._context_stack.pop()
        if not prev:
            # Be defensive. This branch may occur from `with cfg:` (forgot to call)
            self.__class__._prev = None
            return
        for key, val in prev.items():
            setattr(self, key, val)


def _flexible_repr(self):
    return (
        f"{self.__class__.__qualname__}("
        + ", ".join(f"{key}={val!r}" for key, val in self.__dict__.items())
        + ")"
    )


# Register, b/c `Mapping.__subclasshook__` returns `NotImplemented`
collections.abc.Mapping.register(Config)


class BackendPriorities(Config, strict=False):
    # TODO: document me
    algos: list[str]
    generators: list[str]

    def _on_setattr(self, key, value):
        from .backends import _registered_algorithms, backends

        if key in {"algos", "generators"}:
            if not (isinstance(value, list) and all(isinstance(x, str) for x in value)):
                raise TypeError(
                    f"{key!r} config must be a list of backend names; got {value!r}"
                )
            if missing := {x for x in value if x not in backends}:
                missing = ", ".join(map(repr, sorted(missing)))
                raise ValueError(f"Unknown backend when setting {key!r}: {missing}")
        elif key not in _registered_algorithms:
            # TODO: give more informative error message
            raise AttributeError(f"Invalid config name: {key!r}")
        return value

    def _on_delattr(self, key):
        if key in {"algos", "generators"}:
            raise TypeError(f"{key!r} configuration item can't be deleted.")


class NetworkXConfig(Config):
    """Configuration for NetworkX that controls behaviors such as how to use backends.

    Attribute and bracket notation are supported for getting and setting configurations:

    >>> nx.config.backend_priority == nx.config["backend_priority"]
    True

    Parameters
    ----------
    backend : str or None
        If not None, the backend to use for all dispatchable functions. This is
        equivalent to using ``backend=`` keyword argument in all dispatchable
        functions. Input graphs will be converted to the backend if necessary.
        Default is None.

    backend_priority : list of backend names
        TODO: update this documentation!
        Enable automatic conversion of graphs to backend graphs for algorithms
        implemented by the backend. Priority is given to backends listed earlier.
        Default is empty list.

    backends : Config mapping of backend names to backend Config
        The keys of the Config mapping are names of all installed NetworkX backends,
        and the values are their configurations as Config mappings.

    cache_converted_graphs : bool
        If True, then save converted graphs to the cache of the input graph. Graph
        conversion may occur when automatically using a backend from `backend_priority`
        or when using the `backend=` keyword argument to a function call. Caching can
        improve performance by avoiding repeated conversions, but it uses more memory.
        Care should be taken to not manually mutate a graph that has cached graphs; for
        example, ``G[u][v][k] = val`` changes the graph, but does not clear the cache.
        Using methods such as ``G.add_edge(u, v, weight=val)`` will clear the cache to
        keep it consistent. ``G.__networkx_cache__.clear()`` manually clears the cache.
        Default is True.

    warnings : set of strings
        Control which warnings from NetworkX are emitted. Valid elements:

        - `"cache"`: when a cached value is used from ``G.__networkx_cache__``.

    Notes
    -----
    Environment variables may be used to control some default configurations:

    - NETWORKX_BACKEND_PRIORITY: set `backend_priority` from comma-separated names.
    - NETWORKX_CACHE_CONVERTED_GRAPHS: set `cache_converted_graphs` to True if nonempty.
    - NETWORKX_WARNINGS: set `warnings` from comma-separated names.

    ``backend`` and ``backend_priority`` configurations are similar in that they can
    both be used to run an algorithm with a backend (converting inputs if necessary),
    but they have important differences. ``backend_priority`` is "soft" and will only
    use one of the specified backends if it is able to run the algorithm. This is a
    safer option that behaves well--it doesn't raise--when backends are incomplete.
    ``backend`` configuration is "hard" and directs all dispatchable calls to use
    the specified backend. It will raise if the backend does not implement a function.

    This is a global configuration. Use with caution when using from multiple threads.
    """

<<<<<<< HEAD
    backend: str | None
    backend_priority: list[str]
=======
    backend_priority: BackendPriorities
>>>>>>> a62aae7b
    backends: Config
    cache_converted_graphs: bool
    warnings: set[str]

    def _on_setattr(self, key, value):
        from .backends import backends

<<<<<<< HEAD
        if key == "backend":
            if value is not None and value not in backends:
                raise ValueError(f"Unknown backend when setting {key!r}: {value}")
        elif key == "backend_priority":
            if not (isinstance(value, list) and all(isinstance(x, str) for x in value)):
=======
        if key == "backend_priority":
            if not isinstance(value, BackendPriorities):
>>>>>>> a62aae7b
                raise TypeError(
                    f"{key!r} config must be a list of backend names; got {value!r}"
                )
        elif key == "backends":
            if not (
                isinstance(value, Config)
                and all(isinstance(key, str) for key in value)
                and all(isinstance(val, Config) for val in value.values())
            ):
                raise TypeError(
                    f"{key!r} config must be a Config of backend configs; got {value!r}"
                )
            if missing := {x for x in value if x not in backends}:
                missing = ", ".join(map(repr, sorted(missing)))
                raise ValueError(f"Unknown backend when setting {key!r}: {missing}")
        elif key == "cache_converted_graphs":
            if not isinstance(value, bool):
                raise TypeError(f"{key!r} config must be True or False; got {value!r}")
<<<<<<< HEAD
        elif key == "warnings":
            if not (isinstance(value, set) and all(isinstance(x, str) for x in value)):
                raise TypeError(
                    f"{key!r} config must be a set of warning names; got {value!r}"
                )
            known_warnings = {"cache"}
            if missing := {x for x in value if x not in known_warnings}:
                missing = ", ".join(map(repr, sorted(missing)))
                raise ValueError(
                    f"Unknown warning when setting {key!r}: {missing}. Valid entries: "
                    + ", ".join(sorted(known_warnings))
                )
=======
        return value
>>>>>>> a62aae7b


# Backend configuration will be updated in backends.py
config = NetworkXConfig(
<<<<<<< HEAD
    backend=None,
    backend_priority=[],
=======
    backend_priority=BackendPriorities(
        algos=[],
        generators=[],
    ),
>>>>>>> a62aae7b
    backends=Config(),
    cache_converted_graphs=bool(
        os.environ.get("NETWORKX_CACHE_CONVERTED_GRAPHS", True)
    ),
    warnings={
        x.strip()
        for x in os.environ.get("NETWORKX_WARNINGS", "cache").split(",")
        if x.strip()
    },
)<|MERGE_RESOLUTION|>--- conflicted
+++ resolved
@@ -40,7 +40,6 @@
     >>> cfg["spam"]
     42
 
-<<<<<<< HEAD
     For convenience, it can also set configs within a context with the "with" statement:
 
     >>> with cfg(spam=3):
@@ -49,10 +48,7 @@
     >>> print("spam (after context):", cfg.spam)
     spam (after context): 42
 
-    Subclasses may also define ``_check_config`` (as done in the example above)
-=======
     Subclasses may also define ``_on_setattr`` (as done in the example above)
->>>>>>> a62aae7b
     to ensure the value being assigned is valid:
 
     >>> cfg.spam = -1
@@ -313,12 +309,8 @@
     This is a global configuration. Use with caution when using from multiple threads.
     """
 
-<<<<<<< HEAD
     backend: str | None
-    backend_priority: list[str]
-=======
     backend_priority: BackendPriorities
->>>>>>> a62aae7b
     backends: Config
     cache_converted_graphs: bool
     warnings: set[str]
@@ -326,16 +318,11 @@
     def _on_setattr(self, key, value):
         from .backends import backends
 
-<<<<<<< HEAD
         if key == "backend":
             if value is not None and value not in backends:
                 raise ValueError(f"Unknown backend when setting {key!r}: {value}")
         elif key == "backend_priority":
-            if not (isinstance(value, list) and all(isinstance(x, str) for x in value)):
-=======
-        if key == "backend_priority":
             if not isinstance(value, BackendPriorities):
->>>>>>> a62aae7b
                 raise TypeError(
                     f"{key!r} config must be a list of backend names; got {value!r}"
                 )
@@ -354,7 +341,6 @@
         elif key == "cache_converted_graphs":
             if not isinstance(value, bool):
                 raise TypeError(f"{key!r} config must be True or False; got {value!r}")
-<<<<<<< HEAD
         elif key == "warnings":
             if not (isinstance(value, set) and all(isinstance(x, str) for x in value)):
                 raise TypeError(
@@ -367,22 +353,16 @@
                     f"Unknown warning when setting {key!r}: {missing}. Valid entries: "
                     + ", ".join(sorted(known_warnings))
                 )
-=======
         return value
->>>>>>> a62aae7b
 
 
 # Backend configuration will be updated in backends.py
 config = NetworkXConfig(
-<<<<<<< HEAD
     backend=None,
-    backend_priority=[],
-=======
     backend_priority=BackendPriorities(
         algos=[],
         generators=[],
     ),
->>>>>>> a62aae7b
     backends=Config(),
     cache_converted_graphs=bool(
         os.environ.get("NETWORKX_CACHE_CONVERTED_GRAPHS", True)
