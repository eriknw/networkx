--- conflicted
+++ resolved
@@ -322,16 +322,12 @@
     backend=None,
     backend_priority=[],
     backends=Config(),
-<<<<<<< HEAD
     cache_converted_graphs=bool(
         os.environ.get("NETWORKX_CACHE_CONVERTED_GRAPHS", True)
     ),
-=======
-    cache_converted_graphs=bool(os.environ.get("NETWORKX_CACHE_CONVERTED_GRAPHS", "")),
     warnings={
         x.strip()
         for x in os.environ.get("NETWORKX_WARNINGS", "cache").split(",")
         if x.strip()
     },
->>>>>>> d229093c
 )