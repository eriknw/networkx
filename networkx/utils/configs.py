--- conflicted
+++ resolved
@@ -296,10 +296,9 @@
     -----
     Environment variables may be used to control some default configurations:
 
-<<<<<<< HEAD
-    - NETWORKX_BACKEND_PRIORITY: set `backend_priority` from comma-separated names.
-    - NETWORKX_CACHE_CONVERTED_GRAPHS: set `cache_converted_graphs` to True if nonempty.
-    - NETWORKX_WARNINGS: set `warnings` from comma-separated names.
+    - ``NETWORKX_BACKEND_PRIORITY``: set ``backend_priority`` from comma-separated names.
+    - ``NETWORKX_CACHE_CONVERTED_GRAPHS``: set ``cache_converted_graphs`` to True if nonempty.
+    - ``NETWORKX_BACKEND_PRIORITY``: set `backend_priority` from comma-separated names.
 
     ``backend`` and ``backend_priority`` configurations are similar in that they can
     both be used to run an algorithm with a backend (converting inputs if necessary),
@@ -308,10 +307,6 @@
     safer option that behaves well--it doesn't raise--when backends are incomplete.
     ``backend`` configuration is "hard" and directs all dispatchable calls to use
     the specified backend. It will raise if the backend does not implement a function.
-=======
-    - ``NETWORKX_BACKEND_PRIORITY``: set ``backend_priority`` from comma-separated names.
-    - ``NETWORKX_CACHE_CONVERTED_GRAPHS``: set ``cache_converted_graphs`` to True if nonempty.
->>>>>>> 7366b78d
 
     This is a global configuration. Use with caution when using from multiple threads.
     """
