import collections
import os
import typing
from dataclasses import dataclass

__all__ = ["Config", "config"]


@dataclass(init=False, eq=False, slots=True, kw_only=True, match_args=False)
class Config:
    """The base class for NetworkX configuration.

    There are two ways to use this to create configurations. The recommended way
    is to subclass ``Config`` with docs and annotations.

    >>> class MyConfig(Config):
    ...     '''Breakfast!'''
    ...
    ...     eggs: int
    ...     spam: int
    ...
    ...     def _check_config(self, key, value):
    ...         assert isinstance(value, int) and value >= 0
    >>> cfg = MyConfig(eggs=1, spam=5)

    Another way is to simply pass the initial configuration as keyword arguments to
    the ``Config`` instance:

    >>> cfg1 = Config(eggs=1, spam=5)
    >>> cfg1
    Config(eggs=1, spam=5)

    Once defined, config items may be modified, but can't be added or deleted by default.
    ``Config`` is a ``Mapping``, and can get and set configs via attributes or brackets:

    >>> cfg.eggs = 2
    >>> cfg.eggs
    2
    >>> cfg["spam"] = 42
    >>> cfg["spam"]
    42

    Subclasses may also define ``_check_config`` (as done in the example above)
    to ensure the value being assigned is valid:

    >>> cfg.spam = -1
    Traceback (most recent call last):
        ...
    AssertionError

    If a more flexible configuration object is needed that allows adding and deleting
    configurations, then pass ``strict=False`` when defining the subclass:

    >>> class FlexibleConfig(Config, strict=False):
    ...     default_greeting: str = "Hello"
    >>> flexcfg = FlexibleConfig()
    >>> flexcfg.name = "Mr. Anderson"
    >>> flexcfg
    FlexibleConfig(default_greeting='Hello', name='Mr. Anderson')
    """

    def __init_subclass__(cls, strict=True):
        cls._strict = strict

    def __new__(cls, **kwargs):
        orig_class = cls
        if cls is Config:
            # Enable the "simple" case of accepting config definition as keywords
            cls = type(
                cls.__name__,
                (cls,),
                {"__annotations__": {key: typing.Any for key in kwargs}},
            )
        cls = dataclass(
            eq=False,
            repr=cls._strict,
            slots=cls._strict,
            kw_only=True,
            match_args=False,
        )(cls)
        if not cls._strict:
            cls.__repr__ = _flexible_repr
        cls._orig_class = orig_class  # Save original class so we can pickle
        instance = object.__new__(cls)
        instance.__init__(**kwargs)
        return instance

    def _check_config(self, key, value):
        """Check whether config value is valid. This is useful for subclasses."""

    # Control behavior of attributes
    def __dir__(self):
        return self.__dataclass_fields__.keys()

    def __setattr__(self, key, value):
        if self._strict and key not in self.__dataclass_fields__:
            raise AttributeError(f"Invalid config name: {key!r}")
        self._check_config(key, value)
        object.__setattr__(self, key, value)

    def __delattr__(self, key):
        if self._strict:
            raise TypeError(
                f"Configuration items can't be deleted (can't delete {key!r})."
            )
        object.__delattr__(self, key)

    # Be a `collection.abc.Collection`
    def __contains__(self, key):
        return (
            key in self.__dataclass_fields__ if self._strict else key in self.__dict__
        )

    def __iter__(self):
        return iter(self.__dataclass_fields__ if self._strict else self.__dict__)

    def __len__(self):
        return len(self.__dataclass_fields__ if self._strict else self.__dict__)

    def __reversed__(self):
        return reversed(self.__dataclass_fields__ if self._strict else self.__dict__)

    # Add dunder methods for `collections.abc.Mapping`
    def __getitem__(self, key):
        try:
            return getattr(self, key)
        except AttributeError as err:
            raise KeyError(*err.args) from None

    def __setitem__(self, key, value):
        try:
            self.__setattr__(key, value)
        except AttributeError as err:
            raise KeyError(*err.args) from None

    def __delitem__(self, key):
        try:
            self.__delattr__(key)
        except AttributeError as err:
            raise KeyError(*err.args) from None

    _ipython_key_completions_ = __dir__  # config["<TAB>

    # Go ahead and make it a `collections.abc.Mapping`
    def get(self, key, default=None):
        return getattr(self, key, default)

    def items(self):
        return collections.abc.ItemsView(self)

    def keys(self):
        return collections.abc.KeysView(self)

    def values(self):
        return collections.abc.ValuesView(self)

    # dataclass can define __eq__ for us, but do it here so it works after pickling
    def __eq__(self, other):
        if not isinstance(other, Config):
            return NotImplemented
        return self._orig_class == other._orig_class and self.items() == other.items()

    # Make pickle work
    def __reduce__(self):
        return self._deserialize, (self._orig_class, dict(self))

    @staticmethod
    def _deserialize(cls, kwargs):
        return cls(**kwargs)


def _flexible_repr(self):
    return (
        f"{self.__class__.__qualname__}("
        + ", ".join(f"{key}={val!r}" for key, val in self.__dict__.items())
        + ")"
    )


# Register, b/c `Mapping.__subclasshook__` returns `NotImplemented`
collections.abc.Mapping.register(Config)


class NetworkXConfig(Config):
    """Configuration for NetworkX that controls behaviors such as how to use backends.

    Attribute and bracket notation are supported for getting and setting configurations:

    >>> nx.config.backend_priority == nx.config["backend_priority"]
    True

    Parameters
    ----------
    backend_priority : list of backend names
        Enable automatic conversion of graphs to backend graphs for algorithms
        implemented by the backend. Priority is given to backends listed earlier.
        Default is empty list.

    backends : Config mapping of backend names to backend Config
        The keys of the Config mapping are names of all installed NetworkX backends,
        and the values are their configurations as Config mappings.

    cache_converted_graphs : bool
        If True, then save converted graphs to the cache of the input graph. Graph
        conversion may occur when automatically using a backend from `backend_priority`
        or when using the `backend=` keyword argument to a function call. Caching can
        improve performance by avoiding repeated conversions, but it uses more memory.
        Care should be taken to not manually mutate a graph that has cached graphs; for
        example, ``G[u][v][k] = val`` changes the graph, but does not clear the cache.
        Using methods such as ``G.add_edge(u, v, weight=val)`` will clear the cache to
        keep it consistent. ``G.__networkx_cache__.clear()`` manually clears the cache.
        Default is False.

    warnings : set of strings
        Control which warnings from NetworkX are emitted. Valid elements:

        - `"cache"`: when a cached value is used from ``G.__networkx_cache__``.

    Notes
    -----
    Environment variables may be used to control some default configurations:

<<<<<<< HEAD
    - NETWORKX_BACKEND_PRIORITY: set `backend_priority` from comma-separated names.
    - NETWORKX_CACHE_CONVERTED_GRAPHS: set `cache_converted_graphs` to True if nonempty.
    - NETWORKX_WARNINGS: set `warnings` from comma-separated names.
=======
    - ``NETWORKX_BACKEND_PRIORITY``: set ``backend_priority`` from comma-separated names.
    - ``NETWORKX_CACHE_CONVERTED_GRAPHS``: set ``cache_converted_graphs`` to True if nonempty.
>>>>>>> fe5e2603

    This is a global configuration. Use with caution when using from multiple threads.
    """

    backend_priority: list[str]
    backends: Config
    cache_converted_graphs: bool
    warnings: set[str]

    def _check_config(self, key, value):
        from .backends import backends

        if key == "backend_priority":
            if not (isinstance(value, list) and all(isinstance(x, str) for x in value)):
                raise TypeError(
                    f"{key!r} config must be a list of backend names; got {value!r}"
                )
            if missing := {x for x in value if x not in backends}:
                missing = ", ".join(map(repr, sorted(missing)))
                raise ValueError(f"Unknown backend when setting {key!r}: {missing}")
        elif key == "backends":
            if not (
                isinstance(value, Config)
                and all(isinstance(key, str) for key in value)
                and all(isinstance(val, Config) for val in value.values())
            ):
                raise TypeError(
                    f"{key!r} config must be a Config of backend configs; got {value!r}"
                )
            if missing := {x for x in value if x not in backends}:
                missing = ", ".join(map(repr, sorted(missing)))
                raise ValueError(f"Unknown backend when setting {key!r}: {missing}")
        elif key == "cache_converted_graphs":
            if not isinstance(value, bool):
                raise TypeError(f"{key!r} config must be True or False; got {value!r}")
        elif key == "warnings":
            if not (isinstance(value, set) and all(isinstance(x, str) for x in value)):
                raise TypeError(
                    f"{key!r} config must be a set of warning names; got {value!r}"
                )
            known_warnings = {"cache"}
            if missing := {x for x in value if x not in known_warnings}:
                missing = ", ".join(map(repr, sorted(missing)))
                raise ValueError(
                    f"Unknown warning when setting {key!r}: {missing}. Valid entries: "
                    + ", ".join(sorted(known_warnings))
                )


# Backend configuration will be updated in backends.py
config = NetworkXConfig(
    backend_priority=[],
    backends=Config(),
    cache_converted_graphs=bool(os.environ.get("NETWORKX_CACHE_CONVERTED_GRAPHS", "")),
    warnings={
        x.strip()
        for x in os.environ.get("NETWORKX_WARNINGS", "cache").split(",")
        if x.strip()
    },
)<|MERGE_RESOLUTION|>--- conflicted
+++ resolved
@@ -220,14 +220,9 @@
     -----
     Environment variables may be used to control some default configurations:
 
-<<<<<<< HEAD
-    - NETWORKX_BACKEND_PRIORITY: set `backend_priority` from comma-separated names.
-    - NETWORKX_CACHE_CONVERTED_GRAPHS: set `cache_converted_graphs` to True if nonempty.
-    - NETWORKX_WARNINGS: set `warnings` from comma-separated names.
-=======
     - ``NETWORKX_BACKEND_PRIORITY``: set ``backend_priority`` from comma-separated names.
     - ``NETWORKX_CACHE_CONVERTED_GRAPHS``: set ``cache_converted_graphs`` to True if nonempty.
->>>>>>> fe5e2603
+    - ``NETWORKX_WARNINGS``: set `warnings` from comma-separated names.
 
     This is a global configuration. Use with caution when using from multiple threads.
     """
