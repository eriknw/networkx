--- conflicted
+++ resolved
@@ -413,10 +413,7 @@
                 )
         else:
             rv[ep.name] = ep
-<<<<<<< HEAD
     # nx_loopback backend is only available when testing (added in conftest.py)
-=======
->>>>>>> 7d195ae2
     rv.pop("nx_loopback", None)
     return rv
 
@@ -825,7 +822,8 @@
 
         if not backends:
             # Fast path if no backends are installed
-<<<<<<< HEAD
+            if backend is not None:
+                raise ImportError(f"'{backend}' backend is not installed")
             return self.orig_func(
                 *args, **kwargs, **backends_kwargs.get("networkx", {})
             )
@@ -833,17 +831,7 @@
         # Use `backend_name` in this function instead of `backend`
         backend_name = backend if backend is not None else config.backend
         if backend_name is not None and backend_name not in backend_info:
-            raise ImportError(f"Unable to load backend: {backend_name}")
-=======
-            if backend is not None:
-                raise ImportError(f"'{backend}' backend is not installed")
-            return self.orig_func(*args, **kwargs)
-
-        # Use `backend_name` in this function instead of `backend`
-        backend_name = backend
-        if backend_name is not None and backend_name not in backends:
             raise ImportError(f"'{backend_name}' backend is not installed")
->>>>>>> 7d195ae2
 
         graphs_resolved = {}
         for gname, pos in self.graphs.items():
