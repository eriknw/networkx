--- conflicted
+++ resolved
@@ -179,12 +179,9 @@
         preserve_node_attrs=False,
         preserve_graph_attrs=False,
         preserve_all_attrs=False,
-<<<<<<< HEAD
         auto_cache=False,
-=======
         mutates_input=False,
         returns_graph=False,
->>>>>>> 5b9aec5b
     ):
         """Dispatches to a backend algorithm based on input graph types.
 
@@ -242,11 +239,9 @@
             Whether to preserve all edge, node and graph attributes.
             This overrides all the other preserve_*_attrs.
 
-<<<<<<< HEAD
         auto_cache : bool
             Whether to automatically cache the result in ``G.__networkx_cache__``.
 
-=======
         mutates_input : bool or dict, default False
             For bool, whether the functions mutates an input graph argument.
             For dict of ``{arg_name: arg_pos}``, arguments that indicates whether an
@@ -259,7 +254,6 @@
             Whether the function can return or yield a graph object. By default,
             dispatching doesn't convert input graphs to a different backend for
             functions that return graphs.
->>>>>>> 5b9aec5b
         """
         if func is None:
             return partial(
@@ -272,12 +266,9 @@
                 preserve_node_attrs=preserve_node_attrs,
                 preserve_graph_attrs=preserve_graph_attrs,
                 preserve_all_attrs=preserve_all_attrs,
-<<<<<<< HEAD
                 auto_cache=auto_cache,
-=======
                 mutates_input=mutates_input,
                 returns_graph=returns_graph,
->>>>>>> 5b9aec5b
             )
         if isinstance(func, str):
             raise TypeError("'name' and 'graphs' must be passed by keyword") from None
@@ -313,13 +304,10 @@
         self.preserve_edge_attrs = preserve_edge_attrs or preserve_all_attrs
         self.preserve_node_attrs = preserve_node_attrs or preserve_all_attrs
         self.preserve_graph_attrs = preserve_graph_attrs or preserve_all_attrs
-<<<<<<< HEAD
         self._auto_cache = auto_cache
-=======
         self.mutates_input = mutates_input
         # Keep `returns_graph` private for now, b/c we may extend info on return types
         self._returns_graph = returns_graph
->>>>>>> 5b9aec5b
 
         if edge_attrs is not None and not isinstance(edge_attrs, str | dict):
             raise TypeError(
@@ -344,11 +332,9 @@
                 f"Bad type for preserve_graph_attrs: {type(self.preserve_graph_attrs)}."
                 " Expected bool or set."
             ) from None
-<<<<<<< HEAD
         if not isinstance(self._auto_cache, bool):
             raise TypeError(
                 f"Bad type for auto_cache: {type(self._auto_cache)}. Expected bool."
-=======
         if not isinstance(self.mutates_input, bool | dict):
             raise TypeError(
                 f"Bad type for mutates_input: {type(self.mutates_input)}."
@@ -358,7 +344,6 @@
             raise TypeError(
                 f"Bad type for returns_graph: {type(self._returns_graph)}."
                 " Expected bool."
->>>>>>> 5b9aec5b
             ) from None
 
         if isinstance(graphs, str):
@@ -521,21 +506,6 @@
         #     if (val := args[pos] if pos < len(args) else kwargs.get(gname)) is not None
         # }
 
-<<<<<<< HEAD
-        if self._is_testing and self._automatic_backends and backend_name is None:
-            # Special path if we are running networkx tests with a backend.
-            result = self._convert_and_call_for_tests(
-                self._automatic_backends[0],
-                args,
-                kwargs,
-                fallback_to_nx=self._fallback_to_nx,
-            )
-            if self._auto_cache and cache is not None:
-                cache[self.name] = result
-            return result
-
-=======
->>>>>>> 5b9aec5b
         # Check if any graph comes from a backend
         if self.list_graphs:
             # Make sure we don't lose values by consuming an iterator
@@ -575,8 +545,6 @@
                     for g in graphs_resolved.values()
                 }
 
-<<<<<<< HEAD
-=======
         if self._is_testing and self._automatic_backends and backend_name is None:
             # Special path if we are running networkx tests with a backend.
             # This even runs for (and handles) functions that mutate input graphs.
@@ -587,7 +555,6 @@
                 fallback_to_nx=self._fallback_to_nx,
             )
 
->>>>>>> 5b9aec5b
         if has_backends:
             # Dispatchable graphs found! Dispatch to backend function.
             # We don't handle calls with different backend graphs yet,
@@ -620,14 +587,9 @@
             backend = _load_backend(graph_backend_name)
             if hasattr(backend, self.name):
                 if "networkx" in graph_backend_names:
-<<<<<<< HEAD
-                    # We need to convert networkx graphs to backend graphs
-                    result = self._convert_and_call(
-=======
                     # We need to convert networkx graphs to backend graphs.
                     # There is currently no need to check `self.mutates_input` here.
                     return self._convert_and_call(
->>>>>>> 5b9aec5b
                         graph_backend_name,
                         args,
                         kwargs,
@@ -649,10 +611,6 @@
             )
 
         # Only networkx graphs; try to convert and run with a backend with automatic
-<<<<<<< HEAD
-        # conversion, but don't do this by default for graph generators or loaders.
-        elif self.graphs:
-=======
         # conversion, but don't do this by default for graph generators or loaders,
         # or if the functions mutates an input graph or returns a graph.
         if (
@@ -678,7 +636,6 @@
             )
         ):
             # Should we warn or log if we don't convert b/c the input will be mutated?
->>>>>>> 5b9aec5b
             for backend_name in self._automatic_backends:
                 if self._can_backend_run(backend_name, *args, **kwargs):
                     result = self._convert_and_call(
