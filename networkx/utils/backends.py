--- conflicted
+++ resolved
@@ -772,13 +772,8 @@
         for gname, pos in self.graphs.items():
             if pos < len(args):
                 if gname in kwargs:
-<<<<<<< HEAD
-                    raise TypeError(f"{self.name}() got multiple values for {gname!r}")
+                    self.orig_func(*args, **kwargs)  # This will raise!
                 graph = args[pos]
-=======
-                    self.orig_func(*args, **kwargs)  # This will raise!
-                val = args[pos]
->>>>>>> deafa861
             elif gname in kwargs:
                 graph = kwargs[gname]
             elif gname not in self.optional_graphs:
@@ -945,7 +940,11 @@
                 self.orig_func(*args, **kwargs)  # This will raise!
             backend_name = args[self.backend_name_arg]
             return self._convert_and_call(
-                backend_name, args, kwargs, fallback_to_nx=self._fallback_to_nx
+                backend_name,
+                args,
+                kwargs,
+                backends_kwargs,
+                fallback_to_nx=self._fallback_to_nx,
             )
 
         # Only networkx graphs; try to convert and run with a backend with automatic
