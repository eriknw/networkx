"""
Docs for backend users
~~~~~~~~~~~~~~~~~~~~~~

NetworkX utilizes a plugin-dispatch architecture, which means we can plug in and
out of backends with minimal code changes. A valid NetworkX backend specifies
`entry points <https://packaging.python.org/en/latest/specifications/entry-points>`_,
named ``networkx.backends`` and an optional ``networkx.backend_info`` when it is
installed (not imported). This allows NetworkX to dispatch (redirect) function calls
to the backend so the execution flows to the designated backend
implementation, similar to how plugging a charger into a socket redirects the
electricity to your phone. This design enhances flexibility and integration, making
NetworkX more adaptable and efficient.

There are three main ways to use a backend after the package is installed.
You can set environment variables and run the exact same code you run for
NetworkX. You can use a keyword argument ``backend=...`` with the NetworkX
function. Or, you can convert the NetworkX Graph to a backend graph type and
call a NetworkX function supported by that backend. Environment variables
and backend keywords automatically convert your NetworkX Graph to the
backend type. Manually converting it yourself allows you to use that same
backend graph for more than one function call, reducing conversion time.

For example, you can set an environment variable before starting python to request
all dispatchable functions automatically dispatch to the given backend::

    bash> NETWORKX_AUTOMATIC_BACKENDS=cugraph python my_networkx_script.py

or you can specify the backend as a keyword argument::

    nx.betweenness_centrality(G, k=10, backend="parallel")

or you can convert the NetworkX Graph object ``G`` into a Graph-like
object specific to the backend and then pass that in the NetworkX function::

    H = nx_parallel.ParallelGraph(G)
    nx.betweenness_centrality(H, k=10)

The first approach is useful when you don't want to change your NetworkX code and just want
to run your code on different backend(s). The second approach comes in handy when you
need to pass additional backend-specific arguments, for example::

    nx.betweenness_centrality(G, k=10, backend="parallel", get_chunks=get_chunks)

Here, ``get_chunks`` is not a NetworkX argument, but a nx_parallel-specific argument.

It is possible to provide backend-specific arguments via ``<backend>_kwargs`` keyword
arguments that will only be used for those specific backends and ignored otherwise.
Keyword arguments may be given for multiple backends at the same time such as
``foo_kwargs={...}, bar_kwargs={...}`` for backends ``foo`` and ``bar``. The backends
used in this way do not need to be installed; extra ``*_kwargs=`` keywords will be ignored.
This makes it easier to write more flexible and compatible code that is backend-aware--we
may customize usage of a backend--but agnostic about what is actually installed and used.
Here is the previous example updated to use ``get_chunks`` only when using nx-parallel::

    nx.betweenness_centrality(G, k=10, parallel_kwargs={"get_chunks": get_chunks})

Note that ``"networkx"`` is the backend name for NetworkX. Hence, you may pass
``backend="networkx"`` to use the default implementation (converting if necessary).

How does this work?
-------------------

You might have seen the ``@nx._dispatchable`` decorator on
many of the NetworkX functions in the codebase. This decorator function works
by dispatching a NetworkX function to a specified backend if available, or running
it with NetworkX if no backend is specified or available. It checks if the specified
backend is valid and installed. If not, it raises an ``ImportError``. It also
resolves the graph arguments from the provided ``args`` and ``kwargs``, handling cases
where graphs are passed as positional arguments or keyword arguments. It then checks if
any of the resolved graphs are from a backend by checking if they have a
``__networkx_backend__`` attribute. The attribute ``__networkx_backend__`` holds a
string with the name of the ``entry_point`` (more on them later). If there are graphs
from a backend, it determines the priority of the backends based on the
``backend_priority`` configuration. If there are dispatchable graphs (i.e., graphs from
a backend), it checks if all graphs are from the same backend. If not, it raises a
``TypeError``. If a backend is specified and it matches the backend of the graphs, it
loads the backend and calls the corresponding function on the backend along with the
additional backend-specific ``backend_kwargs``. After calling the function the networkx
logger displays the ``DEBUG`` message, if the logging is enabled
(see :ref:`Introspection <introspect>` below). If no compatible
backend is found or the function is not implemented by the backend, it raises a
``NetworkXNotImplemented`` exception. And, if the function mutates the input graph or
returns a graph, graph generator or loader then it tries to convert and run the
function with a backend with automatic conversion. And it only convert and run if
``backend.should_run(...)`` returns ``True``. If no backend is used, it falls back to
running the original function with NetworkX. Refer the ``__call__`` method of the
``_dispatchable`` class for more details.

The NetworkX library does not need to know that a backend exists for it
to work. As long as the backend package creates the ``entry_point``, and
provides the correct interface, it will be called when the user requests
it using one of the three approaches described above. Some backends have
been working with the NetworkX developers to ensure smooth operation.
They are the following:

- `graphblas <https://github.com/python-graphblas/graphblas-algorithms>`_:
    OpenMP-enabled sparse linear algebra backend.
- `cugraph <https://github.com/rapidsai/cugraph/tree/branch-24.04/python/nx-cugraph>`_:
    GPU-accelerated backend.
- `parallel <https://github.com/networkx/nx-parallel>`_:
    Parallel backend for NetworkX algorithms.
- `loopback <https://github.com/networkx/networkx/blob/main/pyproject.toml#L53>`_:
    It's for testing purposes only and is not a real backend.

Note that the ``backend_name`` is e.g. ``parallel``, the package installed
is ``nx-parallel``, and we use ``nx_parallel`` while importing the package.

.. _introspect:

Introspection
-------------
Introspection techniques aim to demystify dispatching and backend graph conversion behaviors.

The primary way to see what the dispatch machinery is doing is by enabling logging.
This can help you verify that the backend you specified is being used.
You can enable NetworkX's backend logger to print to ``sys.stderr`` like this::

    import logging
    nxl = logging.getLogger("networkx")
    nxl.addHandler(logging.StreamHandler())
    nxl.setLevel(logging.DEBUG)

And you can disable it by running this::

    nxl.setLevel(logging.CRITICAL)

Refer to :external+python:mod:`logging` to learn more about the logging facilities in Python.

By looking at the ``.backends`` attribute, you can get the set of all currently
installed backends that implement a particular function. For example::

    >>> nx.betweenness_centrality.backends  # doctest: +SKIP
    {'parallel'}

The function docstring will also show which installed backends support it
along with any backend-specific notes and keyword arguments::

    >>> help(nx.betweenness_centrality)  # doctest: +SKIP
    ...
    Backends
    --------
    parallel : Parallel backend for NetworkX algorithms
      The parallel computation is implemented by dividing the nodes into chunks
      and computing betweenness centrality for each chunk concurrently.
    ...

The NetworkX documentation website also includes info about trusted backends of NetworkX in function references.
For example, see :func:`~networkx.algorithms.shortest_paths.weighted.all_pairs_bellman_ford_path_length`.

Introspection capabilities are currently limited, but we are working to improve them.
We plan to make it easier to answer questions such as:

- What happened (and why)?
- What *will* happen (and why)?
- Where was time spent (including conversions)?
- What is in the cache and how much memory is it using?

Transparency is essential to allow for greater understanding, debug-ability,
and customization. After all, NetworkX dispatching is extremely flexible and can
support advanced workflows with multiple backends and fine-tuned configuration,
but introspection is necessary to inform *when* and *how* to evolve your workflow
to meet your needs. If you have suggestions for how to improve introspection, please
`let us know <https://github.com/networkx/networkx/issues/new>`_!

Docs for backend developers
~~~~~~~~~~~~~~~~~~~~~~~~~~~

Creating a custom backend
-------------------------

1.  Defining a ``BackendInterface`` object:

    Note that the ``BackendInterface`` doesn't need to must be a class. It can be an
    instance of a class, or a module as well. You can define the following methods or
    functions in your backend's ``BackendInterface`` object.:

    1. ``convert_from_nx`` and ``convert_to_nx`` methods or functions are required for
       backend dispatching to work. The arguments to ``convert_from_nx`` are:

       - ``G`` : NetworkX Graph
       - ``edge_attrs`` : dict, optional
            Dictionary mapping edge attributes to default values if missing in ``G``.
            If None, then no edge attributes will be converted and default may be 1.
       - ``node_attrs``: dict, optional
            Dictionary mapping node attributes to default values if missing in ``G``.
            If None, then no node attributes will be converted.
       - ``preserve_edge_attrs`` : bool
            Whether to preserve all edge attributes.
       - ``preserve_node_attrs`` : bool
            Whether to preserve all node attributes.
       - ``preserve_graph_attrs`` : bool
            Whether to preserve all graph attributes.
       - ``preserve_all_attrs`` : bool
            Whether to preserve all graph, node, and edge attributes.
       - ``name`` : str
            The name of the algorithm.
       - ``graph_name`` : str
            The name of the graph argument being converted.

    2. ``can_run`` (Optional):
          If your backend only partially implements an algorithm, you can define
          a ``can_run(name, args, kwargs)`` function in your ``BackendInterface`` object that
          returns True or False indicating whether the backend can run the algorithm with
          the given arguments or not. Instead of a boolean you can also return a string
          message to inform the user why that algorithm can't be run.

    3. ``should_run`` (Optional):
          A backend may also define ``should_run(name, args, kwargs)``
          that is similar to ``can_run``, but answers whether the backend *should* be run.
          ``should_run`` is only run when performing backend graph conversions. Like
          ``can_run``, it receives the original arguments so it can decide whether it
          should be run by inspecting the arguments. ``can_run`` runs before
          ``should_run``, so ``should_run`` may assume ``can_run`` is True. If not
          implemented by the backend, ``can_run``and ``should_run`` are assumed to
          always return True if the backend implements the algorithm.

    4. ``on_start_tests`` (Optional):
          A special ``on_start_tests(items)`` function may be defined by the backend.
          It will be called with the list of NetworkX tests discovered. Each item
          is a test object that can be marked as xfail if the backend does not support
          the test using ``item.add_marker(pytest.mark.xfail(reason=...))``.

2.  Adding entry points

    To be discoverable by NetworkX, your package must register an
    `entry-point <https://packaging.python.org/en/latest/specifications/entry-points>`_
    ``networkx.backends`` in the package's metadata, with a `key pointing to your
    dispatch object <https://packaging.python.org/en/latest/guides/creating-and-discovering-plugins/#using-package-metadata>`_ .
    For example, if you are using ``setuptools`` to manage your backend package,
    you can `add the following to your pyproject.toml file <https://setuptools.pypa.io/en/latest/userguide/entry_point.html>`_::

        [project.entry-points."networkx.backends"]
        backend_name = "your_backend_interface_object"

    You can also add the ``backend_info`` entry-point. It points towards the ``get_info``
    function that returns all the backend information, which is then used to build the
    "Additional Backend Implementation" box at the end of algorithm's documentation
    page. Note that the `get_info` function shouldn't import your backend package.::

        [project.entry-points."networkx.backend_info"]
        backend_name = "your_get_info_function"

    The ``get_info`` should return a dictionary with following key-value pairs:
        - ``backend_name`` : str or None
            It is the name passed in the ``backend`` kwarg.
        - ``project`` : str or None
            The name of your backend project.
        - ``package`` : str or None
            The name of your backend package.
        - ``url`` : str or None
            This is the url to either your backend's codebase or documentation, and
            will be displayed as a hyperlink to the ``backend_name``, in the
            "Additional backend implementations" section.
        - ``short_summary`` : str or None
            One line summary of your backend which will be displayed in the
            "Additional backend implementations" section.
        - ``default_config`` : dict
            A dictionary mapping the backend config parameter names to their default values.
            This is used to automatically initialize the default configs for all the
            installed backends at the time of networkx's import.

            .. seealso:: `~networkx.utils.configs.Config`

        - ``functions`` : dict or None
            A dictionary mapping function names to a dictionary of information
            about the function. The information can include the following keys:

            - ``url`` : str or None
              The url to ``function``'s source code or documentation.
            - ``additional_docs`` : str or None
              A short description or note about the backend function's
              implementation.
            - ``additional_parameters`` : dict or None
              A dictionary mapping additional parameters headers to their
              short descriptions. For example::

                  "additional_parameters": {
                      'param1 : str, function (default = "chunks")' : "...",
                      'param2 : int' : "...",
                  }

            If any of these keys are not present, the corresponding information
            will not be displayed in the "Additional backend implementations"
            section on NetworkX docs website.

        Note that your backend's docs would only appear on the official NetworkX docs only
        if your backend is a trusted backend of NetworkX, and is present in the
        `.circleci/config.yml` and `.github/workflows/deploy-docs.yml` files in the
        NetworkX repository.

3.  Defining a Backend Graph class

    The backend must create an object with an attribute ``__networkx_backend__`` that holds
    a string with the entry point name::

        class BackendGraph:
            __networkx_backend__ = "backend_name"
            ...

    A backend graph instance may have a ``G.__networkx_cache__`` dict to enable
    caching, and care should be taken to clear the cache when appropriate.

Testing the Custom backend
--------------------------

To test your custom backend, you can run the NetworkX test suite on your backend.
This also ensures that the custom backend is compatible with NetworkX's API.
The following steps will help you run the tests:

1. Setting Backend Environment Variables:
    - ``NETWORKX_TEST_BACKEND`` : Setting this to your backend's ``backend_name`` will
      let NetworkX's dispatch machinery to automatically convert a regular NetworkX
      ``Graph``, ``DiGraph``, ``MultiGraph``, etc. to their backend equivalents, using
      ``your_backend_interface_object.convert_from_nx(G, ...)`` function.
    - ``NETWORKX_FALLBACK_TO_NX`` (default=False) : Setting this variable to `True` will
      instruct tests to use a NetworkX ``Graph`` for algorithms not implemented by your
      custom backend. Setting this to `False` will only run the tests for algorithms
      implemented by your custom backend and tests for other algorithms will ``xfail``.

2. Running Tests:
    You can invoke NetworkX tests for your custom backend with the following commands::

        NETWORKX_TEST_BACKEND=<backend_name>
        NETWORKX_FALLBACK_TO_NX=True # or False
        pytest --pyargs networkx

How tests are run?
------------------

1. While dispatching to the backend implementation the ``_convert_and_call`` function
   is used and while testing the ``_convert_and_call_for_tests`` function is used.
   Other than testing it also checks for functions that return numpy scalars, and
   for functions that return graphs it runs the backend implementation and the
   networkx implementation and then converts the backend graph into a NetworkX graph
   and then compares them, and returns the networkx graph. This can be regarded as
   (pragmatic) technical debt. We may replace these checks in the future.

2. Conversions while running tests:
    - Convert NetworkX graphs using ``<your_backend_interface_object>.convert_from_nx(G, ...)`` into
      the backend graph.
    - Pass the backend graph objects to the backend implementation of the algorithm.
    - Convert the result back to a form expected by NetworkX tests using
      ``<your_backend_interface_object>.convert_to_nx(result, ...)``.
    - For nx_loopback, the graph is copied using the dispatchable metadata

3. Dispatchable algorithms that are not implemented by the backend
   will cause a ``pytest.xfail``, when the ``NETWORKX_FALLBACK_TO_NX``
   environment variable is set to ``False``, giving some indication that
   not all tests are running, while avoiding causing an explicit failure.
"""

import inspect
import itertools
import logging
import os
import warnings
from functools import partial
from importlib.metadata import entry_points

import networkx as nx

from .decorators import argmap

__all__ = ["_dispatchable"]

_logger = logging.getLogger(__name__)


def _do_nothing():
    """This does nothing at all, yet it helps turn `_dispatchable` into functions."""


def _get_backends(group, *, load_and_call=False):
    """
    Retrieve NetworkX ``backends`` and ``backend_info`` from the entry points.

    Parameters
    -----------
    group : str
        The entry_point to be retrieved.
    load_and_call : bool, optional
        If True, load and call the backend. Defaults to False.

    Returns
    --------
    dict
        A dictionary mapping backend names to their respective backend objects.

    Notes
    ------
    If a backend is defined more than once, a warning is issued.
    The `nx_loopback` backend is removed if it exists, as it is only available during testing.
    A warning is displayed if an error occurs while loading a backend.
    """
    items = entry_points(group=group)
    rv = {}
    for ep in items:
        if ep.name in rv:
            warnings.warn(
                f"networkx backend defined more than once: {ep.name}",
                RuntimeWarning,
                stacklevel=2,
            )
        elif load_and_call:
            try:
                rv[ep.name] = ep.load()()
            except Exception as exc:
                warnings.warn(
                    f"Error encountered when loading info for backend {ep.name}: {exc}",
                    RuntimeWarning,
                    stacklevel=2,
                )
        else:
            rv[ep.name] = ep
    # nx_loopback backend is only available when testing (added in conftest.py)
    rv.pop("nx_loopback", None)
    return rv


# Note: "networkx" will be in `backend_info`, but not `backends` or `config.backends`.
# It is valid to use "networkx"` as backend argument and in `config.backend_priority`.
backends = _get_backends("networkx.backends")
backend_info = _get_backends("networkx.backend_info", load_and_call=True)
# Ensure all backends are in `backend_info`
backend_info.update((backend, {}) for backend in backends.keys() - backend_info.keys())

# Load and cache backends on-demand
_loaded_backends = {}  # type: ignore[var-annotated]
_registered_algorithms = {}

# We must import from config after defining `backends` above
from .configs import Config, config


# Get default configuration from environment variables at import time
def _comma_sep_to_list(string):
    return [stripped for x in string.strip().split(",") if (stripped := x.strip())]


def _finish_init_of_backends_and_config():
    # TODO: document what this is all about
    _default_backend_priority = _comma_sep_to_list(
        os.environ.get(
            "NETWORKX_BACKEND_PRIORITY",
            os.environ.get("NETWORKX_AUTOMATIC_BACKENDS", ""),
        )
    )
    priorities = {
        key[26:].lower(): val
        for key, val in os.environ.items()
        if key.startswith("NETWORKX_BACKEND_PRIORITY_")
    }
    backend_priority = config.backend_priority
    backend_priority.algos = (
        _comma_sep_to_list(priorities.pop("algos"))
        if "algos" in priorities
        else list(_default_backend_priority)
    )
    backend_priority.generators = (
        _comma_sep_to_list(priorities.pop("generators"))
        if "generators" in priorities
        else list(_default_backend_priority)
    )
    for key in sorted(priorities):
        backend_priority[key] = _comma_sep_to_list(priorities[key])


# Initialize default configuration for backends
config.backends = Config(
    **{
        backend: (
            cfg if isinstance(cfg := info["default_config"], Config) else Config(**cfg)
        )
        if "default_config" in info
        else Config()
        for backend, info in backend_info.items()
    }
)
backend_info["networkx"] = {}
type(config.backends).__doc__ = "All installed NetworkX backends and their configs."


def _always_run(name, args, kwargs):
    return True


def _load_backend(backend_name):
    if backend_name in _loaded_backends:
        return _loaded_backends[backend_name]
    rv = _loaded_backends[backend_name] = backends[backend_name].load()
    if not hasattr(rv, "can_run"):
        rv.can_run = _always_run
    if not hasattr(rv, "should_run"):
        rv.should_run = _always_run
    return rv


class _dispatchable:
    _is_testing = False
    _fallback_to_nx = (
        os.environ.get("NETWORKX_FALLBACK_TO_NX", "true").strip().lower() == "true"
    )

    def __new__(
        cls,
        func=None,
        *,
        name=None,
        graphs="G",
        edge_attrs=None,
        node_attrs=None,
        preserve_edge_attrs=False,
        preserve_node_attrs=False,
        preserve_graph_attrs=False,
        preserve_all_attrs=False,
        backend_name_arg=None,
        mutates_input=False,
        returns_graph=False,
    ):
        """A decorator function that is used to redirect the execution of ``func``
        function to its backend implementation.

        This decorator function dispatches to
        a different backend implementation based on the input graph types, and it also
        manages all the ``backend_kwargs``. Usage can be any of the following decorator
        forms:

        - ``@_dispatchable``
        - ``@_dispatchable()``
        - ``@_dispatchable(name="override_name")``
        - ``@_dispatchable(graphs="graph_var_name")``
        - ``@_dispatchable(edge_attrs="weight")``
        - ``@_dispatchable(graphs={"G": 0, "H": 1}, edge_attrs={"weight": "default"})``
            with 0 and 1 giving the position in the signature function for graph
            objects. When ``edge_attrs`` is a dict, keys are keyword names and values
            are defaults.

        Parameters
        ----------
        func : callable, optional
            The function to be decorated. If ``func`` is not provided, returns a
            partial object that can be used to decorate a function later. If ``func``
            is provided, returns a new callable object that dispatches to a backend
            algorithm based on input graph types.

        name : str, optional
            The name of the algorithm to use for dispatching. If not provided,
            the name of ``func`` will be used. ``name`` is useful to avoid name
            conflicts, as all dispatched algorithms live in a single namespace.
            For example, ``tournament.is_strongly_connected`` had a name conflict
            with the standard ``nx.is_strongly_connected``, so we used
            ``@_dispatchable(name="tournament_is_strongly_connected")``.

        graphs : str or dict or None, default "G"
            If a string, the parameter name of the graph, which must be the first
            argument of the wrapped function. If more than one graph is required
            for the algorithm (or if the graph is not the first argument), provide
            a dict keyed to argument names with argument position as values for each
            graph argument. For example, ``@_dispatchable(graphs={"G": 0, "auxiliary?": 4})``
            indicates the 0th parameter ``G`` of the function is a required graph,
            and the 4th parameter ``auxiliary?`` is an optional graph.
            To indicate that an argument is a list of graphs, do ``"[graphs]"``.
            Use ``graphs=None``, if *no* arguments are NetworkX graphs such as for
            graph generators, readers, and conversion functions.

        edge_attrs : str or dict, optional
            ``edge_attrs`` holds information about edge attribute arguments
            and default values for those edge attributes.
            If a string, ``edge_attrs`` holds the function argument name that
            indicates a single edge attribute to include in the converted graph.
            The default value for this attribute is 1. To indicate that an argument
            is a list of attributes (all with default value 1), use e.g. ``"[attrs]"``.
            If a dict, ``edge_attrs`` holds a dict keyed by argument names, with
            values that are either the default value or, if a string, the argument
            name that indicates the default value.

        node_attrs : str or dict, optional
            Like ``edge_attrs``, but for node attributes.

        preserve_edge_attrs : bool or str or dict, optional
            For bool, whether to preserve all edge attributes.
            For str, the parameter name that may indicate (with ``True`` or a
            callable argument) whether all edge attributes should be preserved
            when converting.
            For dict of ``{graph_name: {attr: default}}``, indicate pre-determined
            edge attributes (and defaults) to preserve for input graphs.

        preserve_node_attrs : bool or str or dict, optional
            Like ``preserve_edge_attrs``, but for node attributes.

        preserve_graph_attrs : bool or set
            For bool, whether to preserve all graph attributes.
            For set, which input graph arguments to preserve graph attributes.

        preserve_all_attrs : bool
            Whether to preserve all edge, node and graph attributes.
            This overrides all the other preserve_*_attrs.

        mutates_input : bool or dict, default False
            For bool, whether the function mutates an input graph argument.
            For dict of ``{arg_name: arg_pos}``, arguments that indicate whether an
            input graph will be mutated, and ``arg_name`` may begin with ``"not "``
            to negate the logic (for example, this is used by ``copy=`` arguments).
            By default, dispatching doesn't convert input graphs to a different
            backend for functions that mutate input graphs.

        returns_graph : bool, default False
            Whether the function can return or yield a graph object. By default,
            dispatching doesn't convert input graphs to a different backend for
            functions that return graphs.
        """
        if func is None:
            return partial(
                _dispatchable,
                name=name,
                graphs=graphs,
                edge_attrs=edge_attrs,
                node_attrs=node_attrs,
                preserve_edge_attrs=preserve_edge_attrs,
                preserve_node_attrs=preserve_node_attrs,
                preserve_graph_attrs=preserve_graph_attrs,
                preserve_all_attrs=preserve_all_attrs,
                backend_name_arg=backend_name_arg,
                mutates_input=mutates_input,
                returns_graph=returns_graph,
            )
        if isinstance(func, str):
            raise TypeError("'name' and 'graphs' must be passed by keyword") from None
        # If name not provided, use the name of the function
        if name is None:
            name = func.__name__

        self = object.__new__(cls)

        # standard function-wrapping stuff
        # __annotations__ not used
        self.__name__ = func.__name__
        # self.__doc__ = func.__doc__  # __doc__ handled as cached property
        self.__defaults__ = func.__defaults__
        # We "magically" add `backend=` keyword argument to allow backend to be specified
        if func.__kwdefaults__:
            self.__kwdefaults__ = {**func.__kwdefaults__, "backend": None}
        else:
            self.__kwdefaults__ = {"backend": None}
        self.__module__ = func.__module__
        self.__qualname__ = func.__qualname__
        self.__dict__.update(func.__dict__)
        self.__wrapped__ = func

        # Supplement docstring with backend info; compute and cache when needed
        self._orig_doc = func.__doc__
        self._cached_doc = None

        self.orig_func = func
        self.name = name
        self.edge_attrs = edge_attrs
        self.node_attrs = node_attrs
        self.preserve_edge_attrs = preserve_edge_attrs or preserve_all_attrs
        self.preserve_node_attrs = preserve_node_attrs or preserve_all_attrs
        self.preserve_graph_attrs = preserve_graph_attrs or preserve_all_attrs
        self.backend_name_arg = backend_name_arg
        self.mutates_input = mutates_input
        # Keep `returns_graph` private for now, b/c we may extend info on return types
        self._returns_graph = returns_graph

        if edge_attrs is not None and not isinstance(edge_attrs, str | dict):
            raise TypeError(
                f"Bad type for edge_attrs: {type(edge_attrs)}. Expected str or dict."
            ) from None
        if node_attrs is not None and not isinstance(node_attrs, str | dict):
            raise TypeError(
                f"Bad type for node_attrs: {type(node_attrs)}. Expected str or dict."
            ) from None
        if not isinstance(self.preserve_edge_attrs, bool | str | dict):
            raise TypeError(
                f"Bad type for preserve_edge_attrs: {type(self.preserve_edge_attrs)}."
                " Expected bool, str, or dict."
            ) from None
        if not isinstance(self.preserve_node_attrs, bool | str | dict):
            raise TypeError(
                f"Bad type for preserve_node_attrs: {type(self.preserve_node_attrs)}."
                " Expected bool, str, or dict."
            ) from None
        if not isinstance(self.preserve_graph_attrs, bool | set):
            raise TypeError(
                f"Bad type for preserve_graph_attrs: {type(self.preserve_graph_attrs)}."
                " Expected bool or set."
            ) from None
        if backend_name_arg is not None and not isinstance(backend_name_arg, int):
            raise TypeError(
                f"Bad type for backend_name_arg: {type(backend_name_arg)}."
                " Expected int or None."
            ) from None
        if not isinstance(self.mutates_input, bool | dict):
            raise TypeError(
                f"Bad type for mutates_input: {type(self.mutates_input)}."
                " Expected bool or dict."
            ) from None
        if not isinstance(self._returns_graph, bool):
            raise TypeError(
                f"Bad type for returns_graph: {type(self._returns_graph)}."
                " Expected bool."
            ) from None

        if isinstance(graphs, str):
            graphs = {graphs: 0}
        elif graphs is None:
            pass
        elif not isinstance(graphs, dict):
            raise TypeError(
                f"Bad type for graphs: {type(graphs)}. Expected str or dict."
            ) from None
        elif len(graphs) == 0:
            raise KeyError("'graphs' must contain at least one variable name") from None

        # This dict comprehension is complicated for better performance; equivalent shown below.
        self.optional_graphs = set()
        self.list_graphs = set()
        if graphs is None:
            self.graphs = {}
        else:
            self.graphs = {
                self.optional_graphs.add(val := k[:-1]) or val
                if (last := k[-1]) == "?"
                else self.list_graphs.add(val := k[1:-1]) or val
                if last == "]"
                else k: v
                for k, v in graphs.items()
            }
        # The above is equivalent to:
        # self.optional_graphs = {k[:-1] for k in graphs if k[-1] == "?"}
        # self.list_graphs = {k[1:-1] for k in graphs if k[-1] == "]"}
        # self.graphs = {k[:-1] if k[-1] == "?" else k: v for k, v in graphs.items()}

        # Compute and cache the signature on-demand
        self._sig = None

        # Which backends implement this function?
        self.backends = {
            backend
            for backend, info in backend_info.items()
            if "functions" in info and name in info["functions"]
        }

        if name in _registered_algorithms:
            raise KeyError(
                f"Algorithm already exists in dispatch registry: {name}"
            ) from None
        # Use the magic of `argmap` to turn `self` into a function. This does result
        # in small additional overhead compared to calling `_dispatchable` directly,
        # but `argmap` has the magical property that it can stack with other `argmap`
        # decorators "for free". Being a function is better for REPRs and type-checkers.
        self = argmap(_do_nothing)(self)
        _registered_algorithms[name] = self
        return self

    @property
    def __doc__(self):
        """If the cached documentation exists, it is returned.
        Otherwise, the documentation is generated using _make_doc() method,
        cached, and then returned."""

        if (rv := self._cached_doc) is not None:
            return rv
        rv = self._cached_doc = self._make_doc()
        return rv

    @__doc__.setter
    def __doc__(self, val):
        """Sets the original documentation to the given value and resets the
        cached documentation."""

        self._orig_doc = val
        self._cached_doc = None

    @property
    def __signature__(self):
        """Return the signature of the original function, with the addition of
        the `backend` and `backend_kwargs` parameters."""

        if self._sig is None:
            sig = inspect.signature(self.orig_func)
            # `backend` is now a reserved argument used by dispatching.
            # assert "backend" not in sig.parameters
            if not any(
                p.kind == inspect.Parameter.VAR_KEYWORD for p in sig.parameters.values()
            ):
                parameters = sig.parameters.values()
                var_keyword = inspect.Parameter(
                    "backend_kwargs", inspect.Parameter.VAR_KEYWORD
                )
            else:
                *parameters, var_keyword = sig.parameters.values()
            self._sig = sig.replace(
                parameters=[
                    *parameters,
                    inspect.Parameter(
                        "backend", inspect.Parameter.KEYWORD_ONLY, default=None
                    ),
                    var_keyword,
                ]
            )
        return self._sig

    def __call__(self, /, *args, backend=None, **kwargs):
        """Returns the result of the original function, or the backend function if
        the backend is specified and that backend implements `func`."""
        if kwargs:
            # Separate `<backend>_kwargs=...` keywords
            new_kwargs = {}
            backends_kwargs = {}
            for k, v in kwargs.items():
                if k.endswith("_kwargs"):
                    backends_kwargs[k[:-7]] = v
                else:
                    new_kwargs[k] = v
            kwargs = new_kwargs
            # Should we warn or log if `backends_kwargs` has backends that are not installed?
        else:
            backends_kwargs = kwargs

        if not backends:
            # Fast path if no backends are installed
            if backend is not None:
                raise ImportError(f"'{backend}' backend is not installed")
            return self.orig_func(
                *args, **kwargs, **backends_kwargs.get("networkx", {})
            )

        # Use `backend_name` in this function instead of `backend`
        backend_name = backend if backend is not None else config.backend
        if backend_name is not None and backend_name not in backend_info:
            raise ImportError(f"'{backend_name}' backend is not installed")

        graphs_resolved = {}
        for gname, pos in self.graphs.items():
            if pos < len(args):
                if gname in kwargs:
                    self.orig_func(*args, **kwargs)  # This will raise!
                graph = args[pos]
            elif gname in kwargs:
                graph = kwargs[gname]
            elif gname not in self.optional_graphs:
                self.orig_func(*args, **kwargs)  # This will raise!
            else:
                continue
            if graph is None:
                if gname not in self.optional_graphs:
                    raise TypeError(
                        f"{self.name}() required graph argument {gname!r} is None; must be a graph"
                    )
            else:
                graphs_resolved[gname] = graph

        # Alternative to the above that does not check duplicated args or missing required graphs.
        # graphs_resolved = {
        #     gname: graph
        #     for gname, pos in self.graphs.items()
        #     if (graph := args[pos] if pos < len(args) else kwargs.get(gname)) is not None
        # }

        # Check if any graph comes from a backend
        if self.list_graphs:
            # Make sure we don't lose values by consuming an iterator
            args = list(args)
            for gname in self.list_graphs & graphs_resolved.keys():
                list_of_graphs = list(graphs_resolved[gname])
                graphs_resolved[gname] = list_of_graphs
                if gname in kwargs:
                    kwargs[gname] = list_of_graphs
                else:
                    args[self.graphs[gname]] = list_of_graphs

            graph_backend_names = {
                getattr(g, "__networkx_backend__", None)
                for gname, g in graphs_resolved.items()
                if gname not in self.list_graphs
            }
            for gname in self.list_graphs & graphs_resolved.keys():
                graph_backend_names.update(
                    getattr(g, "__networkx_backend__", None)
                    for g in graphs_resolved[gname]
                )
        else:
            graph_backend_names = {
                getattr(g, "__networkx_backend__", None)
                for g in graphs_resolved.values()
            }

        backend_priority = config.backend_priority.get(
            self.name,
            config.backend_priority.generators
            if self._returns_graph
            else config.backend_priority.algos,
        )
        if self._is_testing and backend_priority and backend_name is None:
            # Special path if we are running networkx tests with a backend.
            # This even runs for (and handles) functions that mutate input graphs.
            return self._convert_and_call_for_tests(
                backend_priority[0],
                args,
                kwargs,
                backends_kwargs,
                fallback_to_nx=self._fallback_to_nx,
            )

        if other_backend_names := graph_backend_names - {"networkx", None}:
            # Dispatchable graphs found! Dispatch to backend function.
            # We don't handle calls with different backend graphs yet,
            # but we may be able to convert additional networkx graphs.
            if backend_name == "networkx":
                # Convert backend graphs to networkx graphs
                converted_args, converted_kwargs = self._convert_arguments(
                    "networkx", args, kwargs, use_cache=config.cache_converted_graphs
                )
                return self.orig_func(
                    *converted_args,
                    **converted_kwargs,
                    **backends_kwargs.get("networkx", {}),
                )

            if len(other_backend_names) != 1:
                # Future work: convert between backends and run if multiple backends found
                raise TypeError(
                    f"{self.name}() graphs must all be from the same backend, found "
                    f"{other_backend_names}. Automatic conversions between backends "
                    "may become possible in future releases."
                )
            [graph_backend_name] = other_backend_names
            if backend_name is not None and backend_name != graph_backend_name:
                # Future work: convert between backends to `backend_name` backend
                raise TypeError(
                    f"{self.name}() is unable to convert graph from backend "
                    f"{graph_backend_name!r} to the specified backend "
                    f"{backend_name!r}. Automatic conversions between backends "
                    "may become possible in future releases."
                )
            if graph_backend_name not in backends:
                raise ImportError(f"'{graph_backend_name}' backend is not installed")
            if (
                "networkx" in graph_backend_names
                and graph_backend_name not in backend_priority
            ):
                # Not configured to convert networkx graphs to this backend
                raise TypeError(
                    f"Unable to convert inputs and run {self.name}. {self.name}() has "
                    f"networkx and {graph_backend_name} graphs, but NetworkX is not "
                    "configured to automatically convert graphs from networkx to "
                    f"{graph_backend_name}. To enable automatic conversions, set:\n\n"
                    f'    >>> nx.config.backend_priority = ["{graph_backend_name}"]'
                )
            backend = _load_backend(graph_backend_name)
            if hasattr(backend, self.name):
                try:
                    if "networkx" in graph_backend_names:
                        # We need to convert networkx graphs to backend graphs.
                        # There is currently no need to check `self.mutates_input` here.
                        return self._convert_and_call(
                            graph_backend_name,
                            args,
                            kwargs,
                            backends_kwargs,
                            fallback_to_nx=self._fallback_to_nx,
                        )
                    # All graphs are backend graphs--no need to convert!
                    kwargs.update(backends_kwargs.get(graph_backend_name, {}))
                    _logger.debug(
                        "Using backend '%s' for call to `%s' with args: %s, kwargs: %s",
                        graph_backend_name,
                        self.name,
                        args,
                        kwargs,
                    )
                    return getattr(backend, self.name)(*args, **kwargs)
                except NotImplementedError as exc:
                    # Future work: fallback to other backends in backend_priority.
                    # First step will be to support falling back to networkx, since
                    # we can already convert from backends to networkx. Supporting
                    # fallback to other backends listed in `backend_priority` will
                    # require backend-to-backend conversions.
                    _logger.debug(
                        f"Backend {backend_name!r} raised {type(exc).__name__} when "
                        f"calling `{self.name}`. In the future, this may try to fall"
                        "back to other backends in `nx.config.backend_priority`."
                    )
                    raise
            # Future work: try to convert and run with other backends in backend_priority
            raise NotImplementedError(
                f"'{self.name}' not implemented by {graph_backend_name}. Automatic "
                "conversions between backends may become possible in future releases."
            )

        # If backend was explicitly given by the user, so we need to use it no matter what
        if backend_name is not None:
            if backend_name == "networkx":
                # No conversions necessary here
                return self.orig_func(
                    *args, **kwargs, **backends_kwargs.get("networkx", {})
                )
            return self._convert_and_call(
                backend_name, args, kwargs, backends_kwargs, fallback_to_nx=False
            )

        # Get backend from `backend_name` argument
        if self.backend_name_arg is not None:
            if self.backend_name_arg >= len(args):
                self.orig_func(*args, **kwargs)  # This will raise!
            backend_name = args[self.backend_name_arg]
            return self._convert_and_call(
                backend_name,
                args,
                kwargs,
                backends_kwargs,
                fallback_to_nx=self._fallback_to_nx,
            )

        # Only networkx graphs; try to convert and run with a backend with automatic
        # conversion, but don't do this by default if the functions mutates an input
        # graph. Only convert and run if `backend.should_run(...)` returns True.
        if (
            not self.mutates_input
            or isinstance(self.mutates_input, dict)
            # If `mutates_input` begins with "not ", then assume the argument is boolean,
            # otherwise treat it as a node or edge attribute if it's not None.
            and any(
                not (
                    args[arg_pos]
                    if len(args) > arg_pos
                    else kwargs.get(arg_name[4:], True)
                )
                if arg_name.startswith("not ")
                else (args[arg_pos] if len(args) > arg_pos else kwargs.get(arg_name))
                is not None
                for arg_name, arg_pos in self.mutates_input.items()
            )
        ):
            # Should we warn or log if we don't convert b/c the input will be mutated?
            for backend_name in backend_priority:
                if backend_name == "networkx":
                    # Assume (for now) that networkx can and should run anything
                    break
                if self._should_backend_run(
                    backend_name,
                    args,
                    {**kwargs, **backends_kwargs.get(backend_name, {})},
                ):
                    try:
                        return self._convert_and_call(
                            backend_name,
                            args,
                            kwargs,
                            backends_kwargs,
                            fallback_to_nx=self._fallback_to_nx,
                        )
                    except NotImplementedError as exc:
                        _logger.debug(
                            f"Backend {backend_name!r} raised {type(exc).__name__} "
                            f"when calling `{self.name}`. Trying next backend..."
                        )
        # Default: run with networkx on networkx inputs
        return self.orig_func(*args, **kwargs, **backends_kwargs.get("networkx", {}))

    def _can_backend_run(self, backend_name, args, kwargs, *, log=True):
        """Can the specified backend run this algorithm with these arguments?"""
        backend = _load_backend(backend_name)
        # `backend.can_run` and `backend.should_run` may return strings that describe
        # why they can't or shouldn't be run.
        if not hasattr(backend, self.name):
            if log:
                _logger.debug(
                    "Backend '%s' does not implement `%s'", backend_name, self.name
                )
            return False
        can_run = backend.can_run(self.name, args, kwargs)
        if isinstance(can_run, str) or not can_run:
            if log:
                reason = f", because: {can_run}" if isinstance(can_run, str) else ""
                _logger.debug(
                    "Backend '%s' can't run `%s` with args: %s, kwargs: %s%s",
                    backend_name,
                    self.name,
                    args,
                    kwargs,
                    reason,
                )
            return False
        return True

    def _should_backend_run(self, backend_name, args, kwargs):
        """Can/should the specified backend run this algorithm with these arguments?"""
        # `backend.can_run` and `backend.should_run` may return strings that describe
        # why they can't or shouldn't be run.
        if not self._can_backend_run(backend_name, args, kwargs):
            return False
        backend = _load_backend(backend_name)
        should_run = backend.should_run(self.name, args, kwargs)
        if isinstance(should_run, str) or not should_run:
            reason = f", because: {should_run}" if isinstance(should_run, str) else ""
            _logger.debug(
                "Backend '%s' shouldn't run `%s` with args: %s, kwargs: %s%s",
                backend_name,
                self.name,
                args,
                kwargs,
                reason,
            )
            return False
        return True

    def _convert_arguments(self, backend_name, args, kwargs, *, use_cache):
        """Convert graph arguments to the specified backend.

        Returns
        -------
        args tuple and kwargs dict
        """
        bound = self.__signature__.bind(*args, **kwargs)
        bound.apply_defaults()
        if not self.graphs:
            bound_kwargs = bound.kwargs
            del bound_kwargs["backend"]
            return bound.args, bound_kwargs
        if backend_name == "networkx":
            # `backend_interface.convert_from_nx` preserves everything
            preserve_edge_attrs = preserve_node_attrs = preserve_graph_attrs = True
        else:
            preserve_edge_attrs = self.preserve_edge_attrs
            preserve_node_attrs = self.preserve_node_attrs
            preserve_graph_attrs = self.preserve_graph_attrs
            edge_attrs = self.edge_attrs
            node_attrs = self.node_attrs
        # Convert graphs into backend graph-like object
        # Include the edge and/or node labels if provided to the algorithm
        if preserve_edge_attrs is False:
            # e.g. `preserve_edge_attrs=False`
            pass
        elif preserve_edge_attrs is True:
            # e.g. `preserve_edge_attrs=True`
            edge_attrs = None
        elif isinstance(preserve_edge_attrs, str):
            if bound.arguments[preserve_edge_attrs] is True or callable(
                bound.arguments[preserve_edge_attrs]
            ):
                # e.g. `preserve_edge_attrs="attr"` and `func(attr=True)`
                # e.g. `preserve_edge_attrs="attr"` and `func(attr=myfunc)`
                preserve_edge_attrs = True
                edge_attrs = None
            elif bound.arguments[preserve_edge_attrs] is False and (
                isinstance(edge_attrs, str)
                and edge_attrs == preserve_edge_attrs
                or isinstance(edge_attrs, dict)
                and preserve_edge_attrs in edge_attrs
            ):
                # e.g. `preserve_edge_attrs="attr"` and `func(attr=False)`
                # Treat `False` argument as meaning "preserve_edge_data=False"
                # and not `False` as the edge attribute to use.
                preserve_edge_attrs = False
                edge_attrs = None
            else:
                # e.g. `preserve_edge_attrs="attr"` and `func(attr="weight")`
                preserve_edge_attrs = False
        # Else: e.g. `preserve_edge_attrs={"G": {"weight": 1}}`

        if edge_attrs is None:
            # May have been set to None above b/c all attributes are preserved
            pass
        elif isinstance(edge_attrs, str):
            if edge_attrs[0] == "[":
                # e.g. `edge_attrs="[edge_attributes]"` (argument of list of attributes)
                # e.g. `func(edge_attributes=["foo", "bar"])`
                edge_attrs = {
                    edge_attr: 1 for edge_attr in bound.arguments[edge_attrs[1:-1]]
                }
            elif callable(bound.arguments[edge_attrs]):
                # e.g. `edge_attrs="weight"` and `func(weight=myfunc)`
                preserve_edge_attrs = True
                edge_attrs = None
            elif bound.arguments[edge_attrs] is not None:
                # e.g. `edge_attrs="weight"` and `func(weight="foo")` (default of 1)
                edge_attrs = {bound.arguments[edge_attrs]: 1}
            elif self.name == "to_numpy_array" and hasattr(
                bound.arguments["dtype"], "names"
            ):
                # Custom handling: attributes may be obtained from `dtype`
                edge_attrs = {
                    edge_attr: 1 for edge_attr in bound.arguments["dtype"].names
                }
            else:
                # e.g. `edge_attrs="weight"` and `func(weight=None)`
                edge_attrs = None
        else:
            # e.g. `edge_attrs={"attr": "default"}` and `func(attr="foo", default=7)`
            # e.g. `edge_attrs={"attr": 0}` and `func(attr="foo")`
            edge_attrs = {
                edge_attr: bound.arguments.get(val, 1) if isinstance(val, str) else val
                for key, val in edge_attrs.items()
                if (edge_attr := bound.arguments[key]) is not None
            }

        if preserve_node_attrs is False:
            # e.g. `preserve_node_attrs=False`
            pass
        elif preserve_node_attrs is True:
            # e.g. `preserve_node_attrs=True`
            node_attrs = None
        elif isinstance(preserve_node_attrs, str):
            if bound.arguments[preserve_node_attrs] is True or callable(
                bound.arguments[preserve_node_attrs]
            ):
                # e.g. `preserve_node_attrs="attr"` and `func(attr=True)`
                # e.g. `preserve_node_attrs="attr"` and `func(attr=myfunc)`
                preserve_node_attrs = True
                node_attrs = None
            elif bound.arguments[preserve_node_attrs] is False and (
                isinstance(node_attrs, str)
                and node_attrs == preserve_node_attrs
                or isinstance(node_attrs, dict)
                and preserve_node_attrs in node_attrs
            ):
                # e.g. `preserve_node_attrs="attr"` and `func(attr=False)`
                # Treat `False` argument as meaning "preserve_node_data=False"
                # and not `False` as the node attribute to use. Is this used?
                preserve_node_attrs = False
                node_attrs = None
            else:
                # e.g. `preserve_node_attrs="attr"` and `func(attr="weight")`
                preserve_node_attrs = False
        # Else: e.g. `preserve_node_attrs={"G": {"pos": None}}`

        if node_attrs is None:
            # May have been set to None above b/c all attributes are preserved
            pass
        elif isinstance(node_attrs, str):
            if node_attrs[0] == "[":
                # e.g. `node_attrs="[node_attributes]"` (argument of list of attributes)
                # e.g. `func(node_attributes=["foo", "bar"])`
                node_attrs = {
                    node_attr: None for node_attr in bound.arguments[node_attrs[1:-1]]
                }
            elif callable(bound.arguments[node_attrs]):
                # e.g. `node_attrs="weight"` and `func(weight=myfunc)`
                preserve_node_attrs = True
                node_attrs = None
            elif bound.arguments[node_attrs] is not None:
                # e.g. `node_attrs="weight"` and `func(weight="foo")`
                node_attrs = {bound.arguments[node_attrs]: None}
            else:
                # e.g. `node_attrs="weight"` and `func(weight=None)`
                node_attrs = None
        else:
            # e.g. `node_attrs={"attr": "default"}` and `func(attr="foo", default=7)`
            # e.g. `node_attrs={"attr": 0}` and `func(attr="foo")`
            node_attrs = {
                node_attr: bound.arguments.get(val) if isinstance(val, str) else val
                for key, val in node_attrs.items()
                if (node_attr := bound.arguments[key]) is not None
            }

        # It should be safe to assume that we either have networkx graphs or backend graphs.
        # Future work: allow conversions between backends.
        for gname in self.graphs:
            if gname in self.list_graphs:
                bound.arguments[gname] = [
                    self._convert_graph(
                        backend_name,
                        g,
                        edge_attrs=edge_attrs,
                        node_attrs=node_attrs,
                        preserve_edge_attrs=preserve_edge_attrs,
                        preserve_node_attrs=preserve_node_attrs,
                        preserve_graph_attrs=preserve_graph_attrs,
                        graph_name=gname,
                        use_cache=use_cache,
                    )
                    if getattr(g, "__networkx_backend__", "networkx") != backend_name
                    else g
                    for g in bound.arguments[gname]
                ]
            else:
                graph = bound.arguments[gname]
                if graph is None:
                    if gname in self.optional_graphs:
                        continue
                    raise TypeError(
                        f"Missing required graph argument `{gname}` in {self.name} function"
                    )
                if isinstance(preserve_edge_attrs, dict):
                    preserve_edges = False
                    edges = preserve_edge_attrs.get(gname, edge_attrs)
                else:
                    preserve_edges = preserve_edge_attrs
                    edges = edge_attrs
                if isinstance(preserve_node_attrs, dict):
                    preserve_nodes = False
                    nodes = preserve_node_attrs.get(gname, node_attrs)
                else:
                    preserve_nodes = preserve_node_attrs
                    nodes = node_attrs
                if isinstance(preserve_graph_attrs, set):
                    preserve_graph = gname in preserve_graph_attrs
                else:
                    preserve_graph = preserve_graph_attrs
                if getattr(graph, "__networkx_backend__", "networkx") != backend_name:
                    bound.arguments[gname] = self._convert_graph(
                        backend_name,
                        graph,
                        edge_attrs=edges,
                        node_attrs=nodes,
                        preserve_edge_attrs=preserve_edges,
                        preserve_node_attrs=preserve_nodes,
                        preserve_graph_attrs=preserve_graph,
                        graph_name=gname,
                        use_cache=use_cache,
                    )
        bound_kwargs = bound.kwargs
        del bound_kwargs["backend"]
        return bound.args, bound_kwargs

    def _convert_graph(
        self,
        backend_name,
        graph,
        *,
        edge_attrs,
        node_attrs,
        preserve_edge_attrs,
        preserve_node_attrs,
        preserve_graph_attrs,
        graph_name,
        use_cache,
    ):
        if (
            use_cache
            and (nx_cache := getattr(graph, "__networkx_cache__", None)) is not None
        ):
            cache = nx_cache.setdefault("backends", {}).setdefault(backend_name, {})
            # edge_attrs: dict | None
            # node_attrs: dict | None
            # preserve_edge_attrs: bool (False if edge_attrs is not None)
            # preserve_node_attrs: bool (False if node_attrs is not None)
            key = edge_key, node_key = (
                frozenset(edge_attrs.items())
                if edge_attrs is not None
                else preserve_edge_attrs,
                frozenset(node_attrs.items())
                if node_attrs is not None
                else preserve_node_attrs,
            )
            if cache:
                warning_message = (
                    "Note: conversions to backend graphs are saved to cache "
                    "(`G.__networkx_cache__` on the original graph) by default."
<<<<<<< HEAD
                    f"\n\nUsing cached graph for {backend_name!r} backend in "
=======
                    "\n\nThis warning means the cached graph is being used "
                    f"for the {backend_name!r} backend in the "
>>>>>>> 48330296
                    f"call to {self.name}.\n\nFor the cache to be consistent "
                    "(i.e., correct), the input graph must not have been "
                    "manually mutated since the cached graph was created. "
                    "Examples of manually mutating the graph data structures "
                    "resulting in an inconsistent cache include:\n\n"
                    "    >>> G[u][v][key] = val\n\n"
                    "and\n\n"
                    "    >>> for u, v, d in G.edges(data=True):\n"
                    "    ...     d[key] = val\n\n"
                    "Using methods such as `G.add_edge(u, v, weight=val)` "
                    "will correctly clear the cache to keep it consistent. "
                    "You may also use `G.__networkx_cache__.clear()` to "
                    "manually clear the cache, or set `G.__networkx_cache__` "
                    "to None to disable caching for G. Enable or disable caching "
                    "globally via `nx.config.cache_converted_graphs` config.\n\n"
                    "To disable this warning:\n\n"
                    '    >>> nx.config.warnings_to_ignore.add("cache")\n'
                )
                # Do a simple search for a cached graph with compatible data.
                # For example, if we need a single attribute, then it's okay
                # to use a cached graph that preserved all attributes.
                # This looks for an exact match first.
                for compat_key in itertools.product(
                    (edge_key, True) if edge_key is not True else (True,),
                    (node_key, True) if node_key is not True else (True,),
                ):
                    if (rv := cache.get(compat_key)) is not None:
                        if "cache" not in config.warnings_to_ignore:
                            warnings.warn(warning_message)
                        _logger.debug(
                            "Using cached converted graph (from 'networkx' to '%s' backend) "
                            "in call to `%s' for '%s' argument",
                            backend_name,
                            self.name,
                            graph_name,
                        )
                        return rv
                if edge_key is not True and node_key is not True:
                    # Iterate over the items in `cache` to see if any are compatible.
                    # For example, if no edge attributes are needed, then a graph
                    # with any edge attribute will suffice. We use the same logic
                    # below (but switched) to clear unnecessary items from the cache.
                    # Use `list(cache.items())` to be thread-safe.
                    for (ekey, nkey), val in list(cache.items()):
                        if edge_key is False or ekey is True:
                            pass  # Cache works for edge data!
                        elif (
                            edge_key is True
                            or ekey is False
                            or not edge_key.issubset(ekey)
                        ):
                            continue  # Cache missing required edge data; does not work
                        if node_key is False or nkey is True:
                            pass  # Cache works for node data!
                        elif (
                            node_key is True
                            or nkey is False
                            or not node_key.issubset(nkey)
                        ):
                            continue  # Cache missing required node data; does not work
                        if "cache" not in config.warnings_to_ignore:
                            warnings.warn(warning_message)
                        _logger.debug(
                            "Using cached converted graph (from 'networkx' to '%s' backend) "
                            "in call to `%s' for '%s' argument",
                            backend_name,
                            self.name,
                            graph_name,
                        )
                        return val

        if backend_name == "networkx":
            backend = _load_backend(graph.__networkx_backend__)
            rv = backend.convert_to_nx(graph)
        else:
            backend = _load_backend(backend_name)
            rv = backend.convert_from_nx(
                graph,
                edge_attrs=edge_attrs,
                node_attrs=node_attrs,
                preserve_edge_attrs=preserve_edge_attrs,
                preserve_node_attrs=preserve_node_attrs,
                # Always preserve graph attrs when we are caching b/c this should be
                # cheap and may help prevent extra (unnecessary) conversions. Because
                # we do this, we don't need `preserve_graph_attrs` in the cache key.
                preserve_graph_attrs=preserve_graph_attrs or use_cache,
                name=self.name,
                graph_name=graph_name,
            )
        if use_cache and nx_cache is not None:
            # Remove old cached items that are no longer necessary since they
            # are dominated/subsumed/outdated by what was just calculated.
            # This uses the same logic as above, but with keys switched.
            cache[key] = rv  # Set at beginning to be thread-safe
            for cur_key in list(cache):
                if cur_key == key:
                    continue
                ekey, nkey = cur_key
                if ekey is False or edge_key is True:
                    pass
                elif ekey is True or edge_key is False or not ekey.issubset(edge_key):
                    continue
                if nkey is False or node_key is True:
                    pass
                elif nkey is True or node_key is False or not nkey.issubset(node_key):
                    continue
                cache.pop(cur_key, None)  # Use pop instead of del to be thread-safe
            _logger.debug(
                "Caching converted graph (from 'networkx' to '%s' backend) "
                "in call to `%s' for '%s' argument",
                backend_name,
                self.name,
                graph_name,
            )

        return rv

    def _convert_and_call(
        self, backend_name, args, kwargs, backends_kwargs, *, fallback_to_nx=False
    ):
        """Call this dispatchable function with a backend, converting graphs if necessary."""
        backend = _load_backend(backend_name)
        # Don't log in `_can_backend_run` here to avoid duplicating info in the exception
        if not self._can_backend_run(
            backend_name,
            args,
            {**kwargs, **backends_kwargs.get(backend_name, {})},
            log=fallback_to_nx,
        ):
            if fallback_to_nx:
                _logger.debug(
                    "Falling back to use 'networkx' instead of '%s' backend "
                    "for call to `%s' with args: %s, kwargs: %s",
                    backend_name,
                    self.name,
                    args,
                    kwargs,
                )
                return self.orig_func(
                    *args, **kwargs, **backends_kwargs.get("networkx", {})
                )
            msg = f"'{self.name}' not implemented by {backend_name}"
            if hasattr(backend, self.name):
                msg += " with the given arguments"
            raise RuntimeError(msg)

        try:
            converted_args, converted_kwargs = self._convert_arguments(
                backend_name, args, kwargs, use_cache=config.cache_converted_graphs
            )
            converted_kwargs.update(backends_kwargs.get(backend_name, {}))
            _logger.debug(
                "Using backend '%s' for call to `%s' with args: %s, kwargs: %s",
                backend_name,
                self.name,
                converted_args,
                converted_kwargs,
            )
            result = getattr(backend, self.name)(*converted_args, **converted_kwargs)
        except NotImplementedError as exc:
            if fallback_to_nx:
                _logger.debug(
                    "Graph conversion failed; falling back to use 'networkx' instead "
                    "of '%s' backend for call to `%s'",
                    backend_name,
                    self.name,
                )
                return self.orig_func(
                    *args, **kwargs, **backends_kwargs.get("networkx", {})
                )
            raise

        return result

    def _convert_and_call_for_tests(
        self, backend_name, args, kwargs, backends_kwargs, *, fallback_to_nx=False
    ):
        """Call this dispatchable function with a backend; for use with testing."""
        backend = _load_backend(backend_name)
        if not self._can_backend_run(
            backend_name, args, {**kwargs, **backends_kwargs.get(backend_name, {})}
        ):
            if fallback_to_nx or not self.graphs:
                if fallback_to_nx:
                    _logger.debug(
                        "Falling back to use 'networkx' instead of '%s' backend "
                        "for call to `%s' with args: %s, kwargs: %s",
                        backend_name,
                        self.name,
                        args,
                        kwargs,
                    )
                return self.orig_func(
                    *args, **kwargs, **backends_kwargs.get("networkx", {})
                )

            import pytest

            msg = f"'{self.name}' not implemented by {backend_name}"
            if hasattr(backend, self.name):
                msg += " with the given arguments"
            pytest.xfail(msg)

        from collections.abc import Iterable, Iterator, Mapping
        from copy import copy, deepcopy
        from io import BufferedReader, BytesIO, StringIO, TextIOWrapper
        from itertools import tee
        from random import Random

        import numpy as np
        from numpy.random import Generator, RandomState
        from scipy.sparse import sparray

        # We sometimes compare the backend result to the original result,
        # so we need two sets of arguments. We tee iterators and copy
        # random state so that they may be used twice.
        if not args:
            args1 = args2 = args
        else:
            args1, args2 = zip(
                *(
                    (arg, deepcopy(arg))
                    if isinstance(arg, RandomState)
                    else (arg, copy(arg))
                    if isinstance(arg, BytesIO | StringIO | Random | Generator)
                    else tee(arg)
                    if isinstance(arg, Iterator)
                    and not isinstance(arg, BufferedReader | TextIOWrapper)
                    else (arg, arg)
                    for arg in args
                )
            )
        if not kwargs:
            kwargs1 = kwargs2 = kwargs
        else:
            kwargs1, kwargs2 = zip(
                *(
                    ((k, v), (k, deepcopy(v)))
                    if isinstance(v, RandomState)
                    else ((k, v), (k, copy(v)))
                    if isinstance(v, BytesIO | StringIO | Random | Generator)
                    else ((k, (teed := tee(v))[0]), (k, teed[1]))
                    if isinstance(v, Iterator)
                    and not isinstance(v, BufferedReader | TextIOWrapper)
                    else ((k, v), (k, v))
                    for k, v in kwargs.items()
                )
            )
            kwargs1 = dict(kwargs1)
            kwargs2 = dict(kwargs2)
        try:
            converted_args, converted_kwargs = self._convert_arguments(
                backend_name, args1, kwargs1, use_cache=False
            )
            converted_kwargs.update(backends_kwargs.get(backend_name, {}))
            _logger.debug(
                "Using backend '%s' for call to `%s' with args: %s, kwargs: %s",
                backend_name,
                self.name,
                converted_args,
                converted_kwargs,
            )
            result = getattr(backend, self.name)(*converted_args, **converted_kwargs)
        except NotImplementedError as exc:
            if fallback_to_nx:
                _logger.debug(
                    "Graph conversion failed; falling back to use 'networkx' instead "
                    "of '%s' backend for call to `%s'",
                    backend_name,
                    self.name,
                )
                return self.orig_func(
                    *args2, **kwargs2, **backends_kwargs.get("networkx", {})
                )
            import pytest

            pytest.xfail(
                exc.args[0] if exc.args else f"{self.name} raised {type(exc).__name__}"
            )
        # Verify that `self._returns_graph` is correct. This compares the return type
        # to the type expected from `self._returns_graph`. This handles tuple and list
        # return types, but *does not* catch functions that yield graphs.
        if (
            self._returns_graph
            != (
                isinstance(result, nx.Graph)
                or hasattr(result, "__networkx_backend__")
                or isinstance(result, tuple | list)
                and any(
                    isinstance(x, nx.Graph) or hasattr(x, "__networkx_backend__")
                    for x in result
                )
            )
            and not (
                # May return Graph or None
                self.name in {"check_planarity", "check_planarity_recursive"}
                and any(x is None for x in result)
            )
            and not (
                # May return Graph or dict
                self.name in {"held_karp_ascent"}
                and any(isinstance(x, dict) for x in result)
            )
            and self.name
            not in {
                # yields graphs
                "all_triads",
                "general_k_edge_subgraphs",
                # yields graphs or arrays
                "nonisomorphic_trees",
            }
        ):
            raise RuntimeError(f"`returns_graph` is incorrect for {self.name}")

        def check_result(val, depth=0):
            if isinstance(val, np.number):
                raise RuntimeError(
                    f"{self.name} returned a numpy scalar {val} ({type(val)}, depth={depth})"
                )
            if isinstance(val, np.ndarray | sparray):
                return
            if isinstance(val, nx.Graph):
                check_result(val._node, depth=depth + 1)
                check_result(val._adj, depth=depth + 1)
                return
            if isinstance(val, Iterator):
                raise NotImplementedError
            if isinstance(val, Iterable) and not isinstance(val, str):
                for x in val:
                    check_result(x, depth=depth + 1)
            if isinstance(val, Mapping):
                for x in val.values():
                    check_result(x, depth=depth + 1)

        def check_iterator(it):
            for val in it:
                try:
                    check_result(val)
                except RuntimeError as exc:
                    raise RuntimeError(
                        f"{self.name} returned a numpy scalar {val} ({type(val)})"
                    ) from exc
                yield val

        if self.name in {"from_edgelist"}:
            # numpy scalars are explicitly given as values in some tests
            pass
        elif isinstance(result, Iterator):
            result = check_iterator(result)
        else:
            try:
                check_result(result)
            except RuntimeError as exc:
                raise RuntimeError(
                    f"{self.name} returned a numpy scalar {result} ({type(result)})"
                ) from exc
            check_result(result)

        if self.name in {
            "edmonds_karp",
            "barycenter",
            "contracted_edge",
            "contracted_nodes",
            "stochastic_graph",
            "relabel_nodes",
            "maximum_branching",
            "incremental_closeness_centrality",
            "minimal_branching",
            "minimum_spanning_arborescence",
            "recursive_simple_cycles",
            "connected_double_edge_swap",
        }:
            # Special-case algorithms that mutate input graphs
            bound = self.__signature__.bind(*converted_args, **converted_kwargs)
            bound.apply_defaults()
            bound2 = self.__signature__.bind(*args2, **kwargs2)
            bound2.apply_defaults()
            if self.name in {
                "minimal_branching",
                "minimum_spanning_arborescence",
                "recursive_simple_cycles",
                "connected_double_edge_swap",
            }:
                G1 = backend.convert_to_nx(bound.arguments["G"])
                G2 = bound2.arguments["G"]
                G2._adj = G1._adj
                if G2.is_directed():
                    G2._pred = G1._pred
                nx._clear_cache(G2)
            elif self.name == "edmonds_karp":
                R1 = backend.convert_to_nx(bound.arguments["residual"])
                R2 = bound2.arguments["residual"]
                if R1 is not None and R2 is not None:
                    for k, v in R1.edges.items():
                        R2.edges[k]["flow"] = v["flow"]
                    R2.graph.update(R1.graph)
                    nx._clear_cache(R2)
            elif self.name == "barycenter" and bound.arguments["attr"] is not None:
                G1 = backend.convert_to_nx(bound.arguments["G"])
                G2 = bound2.arguments["G"]
                attr = bound.arguments["attr"]
                for k, v in G1.nodes.items():
                    G2.nodes[k][attr] = v[attr]
                nx._clear_cache(G2)
            elif (
                self.name in {"contracted_nodes", "contracted_edge"}
                and not bound.arguments["copy"]
            ):
                # Edges and nodes changed; node "contraction" and edge "weight" attrs
                G1 = backend.convert_to_nx(bound.arguments["G"])
                G2 = bound2.arguments["G"]
                G2.__dict__.update(G1.__dict__)
                nx._clear_cache(G2)
            elif self.name == "stochastic_graph" and not bound.arguments["copy"]:
                G1 = backend.convert_to_nx(bound.arguments["G"])
                G2 = bound2.arguments["G"]
                for k, v in G1.edges.items():
                    G2.edges[k]["weight"] = v["weight"]
                nx._clear_cache(G2)
            elif (
                self.name == "relabel_nodes"
                and not bound.arguments["copy"]
                or self.name in {"incremental_closeness_centrality"}
            ):
                G1 = backend.convert_to_nx(bound.arguments["G"])
                G2 = bound2.arguments["G"]
                if G1 is G2:
                    return G2
                G2._node.clear()
                G2._node.update(G1._node)
                G2._adj.clear()
                G2._adj.update(G1._adj)
                if hasattr(G1, "_pred") and hasattr(G2, "_pred"):
                    G2._pred.clear()
                    G2._pred.update(G1._pred)
                if hasattr(G1, "_succ") and hasattr(G2, "_succ"):
                    G2._succ.clear()
                    G2._succ.update(G1._succ)
                nx._clear_cache(G2)
                if self.name == "relabel_nodes":
                    return G2
            return backend.convert_to_nx(result)

        converted_result = backend.convert_to_nx(result)
        if isinstance(converted_result, nx.Graph) and self.name not in {
            "boykov_kolmogorov",
            "preflow_push",
            "quotient_graph",
            "shortest_augmenting_path",
            "spectral_graph_forge",
            # We don't handle tempfile.NamedTemporaryFile arguments
            "read_gml",
            "read_graph6",
            "read_sparse6",
            # We don't handle io.BufferedReader or io.TextIOWrapper arguments
            "bipartite_read_edgelist",
            "read_adjlist",
            "read_edgelist",
            "read_graphml",
            "read_multiline_adjlist",
            "read_pajek",
            "from_pydot",
            "pydot_read_dot",
            "agraph_read_dot",
            # graph comparison fails b/c of nan values
            "read_gexf",
        }:
            # For graph return types (e.g. generators), we compare that results are
            # the same between the backend and networkx, then return the original
            # networkx result so the iteration order will be consistent in tests.
            G = self.orig_func(*args2, **kwargs2, **backends_kwargs.get("networkx", {}))
            if not nx.utils.graphs_equal(G, converted_result):
                assert G.number_of_nodes() == converted_result.number_of_nodes()
                assert G.number_of_edges() == converted_result.number_of_edges()
                assert G.graph == converted_result.graph
                assert G.nodes == converted_result.nodes
                assert G.adj == converted_result.adj
                assert type(G) is type(converted_result)
                raise AssertionError("Graphs are not equal")
            return G
        return converted_result

    def _make_doc(self):
        """Generate the backends section at the end for functions having an alternate
        backend implementation(s) using the `backend_info` entry-point."""

        if not self.backends:
            return self._orig_doc
        lines = [
            "Backends",
            "--------",
        ]
        for backend in sorted(self.backends):
            info = backend_info[backend]
            if "short_summary" in info:
                lines.append(f"{backend} : {info['short_summary']}")
            else:
                lines.append(backend)
            if "functions" not in info or self.name not in info["functions"]:
                lines.append("")
                continue

            func_info = info["functions"][self.name]

            # Renaming extra_docstring to additional_docs
            if func_docs := (
                func_info.get("additional_docs") or func_info.get("extra_docstring")
            ):
                lines.extend(
                    f"  {line}" if line else line for line in func_docs.split("\n")
                )
                add_gap = True
            else:
                add_gap = False

            # Renaming extra_parameters to additional_parameters
            if extra_parameters := (
                func_info.get("extra_parameters")
                or func_info.get("additional_parameters")
            ):
                if add_gap:
                    lines.append("")
                lines.append("  Additional parameters:")
                for param in sorted(extra_parameters):
                    lines.append(f"    {param}")
                    if desc := extra_parameters[param]:
                        lines.append(f"      {desc}")
                    lines.append("")
            else:
                lines.append("")

            if func_url := func_info.get("url"):
                lines.append(f"[`Source <{func_url}>`_]")
                lines.append("")

        lines.pop()  # Remove last empty line
        to_add = "\n    ".join(lines)
        return f"{self._orig_doc.rstrip()}\n\n    {to_add}"

    def __reduce__(self):
        """Allow this object to be serialized with pickle.

        This uses the global registry `_registered_algorithms` to deserialize.
        """
        return _restore_dispatchable, (self.name,)


def _restore_dispatchable(name):
    return _registered_algorithms[name]


if os.environ.get("_NETWORKX_BUILDING_DOCS_"):
    # When building docs with Sphinx, use the original function with the
    # dispatched __doc__, b/c Sphinx renders normal Python functions better.
    # This doesn't show e.g. `*, backend=None, **backend_kwargs` in the
    # signatures, which is probably okay. It does allow the docstring to be
    # updated based on the installed backends.
    _orig_dispatchable = _dispatchable

    def _dispatchable(func=None, **kwargs):  # type: ignore[no-redef]
        if func is None:
            return partial(_dispatchable, **kwargs)
        dispatched_func = _orig_dispatchable(func, **kwargs)
        func.__doc__ = dispatched_func.__doc__
        return func

    _dispatchable.__doc__ = _orig_dispatchable.__new__.__doc__  # type: ignore[method-assign,assignment]
    _sig = inspect.signature(_orig_dispatchable.__new__)
    _dispatchable.__signature__ = _sig.replace(  # type: ignore[method-assign,assignment]
        parameters=[v for k, v in _sig.parameters.items() if k != "cls"]
    )<|MERGE_RESOLUTION|>--- conflicted
+++ resolved
@@ -1351,12 +1351,8 @@
                 warning_message = (
                     "Note: conversions to backend graphs are saved to cache "
                     "(`G.__networkx_cache__` on the original graph) by default."
-<<<<<<< HEAD
-                    f"\n\nUsing cached graph for {backend_name!r} backend in "
-=======
                     "\n\nThis warning means the cached graph is being used "
                     f"for the {backend_name!r} backend in the "
->>>>>>> 48330296
                     f"call to {self.name}.\n\nFor the cache to be consistent "
                     "(i.e., correct), the input graph must not have been "
                     "manually mutated since the cached graph was created. "
