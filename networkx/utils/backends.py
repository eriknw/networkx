--- conflicted
+++ resolved
@@ -231,7 +231,7 @@
     Notes
     ------
     If a backend is defined more than once, a warning is issued.
-    The `nx-loopback` backend is removed if it exists, as it is only available during testing.
+    The `nx_loopback` backend is removed if it exists, as it is only available during testing.
     A warning is displayed if an error occurs while loading a backend.
     """
     items = entry_points(group=group)
@@ -776,17 +776,12 @@
                         fallback_to_nx=self._fallback_to_nx,
                     )
                 # All graphs are backend graphs--no need to convert!
-<<<<<<< HEAD
-                return getattr(backend, self.name)(
-                    *args, **kwargs, **backends_kwargs.get(graph_backend_name, {})
-                )
-=======
+                kwargs.update(backends_kwargs.get(graph_backend_name, {}))
                 _logger.debug(
                     f"using backend '{graph_backend_name}' for call to `{self.name}' "
                     f"with args: {args}, kwargs: {kwargs}"
                 )
                 return getattr(backend, self.name)(*args, **kwargs)
->>>>>>> 04f99630
             # Future work: try to convert and run with other backends in backend_priority
             raise nx.NetworkXNotImplemented(
                 f"'{self.name}' not implemented by {graph_backend_name}"
@@ -1212,19 +1207,12 @@
             converted_args, converted_kwargs = self._convert_arguments(
                 backend_name, args, kwargs, use_cache=config.cache_converted_graphs
             )
-<<<<<<< HEAD
-            result = getattr(backend, self.name)(
-                *converted_args,
-                **converted_kwargs,
-                **backends_kwargs.get(backend_name, {}),
-            )
-=======
+            converted_kwargs.update(backends_kwargs.get(backend_name, {}))
             _logger.debug(
                 f"using backend '{backend_name}' for call to `{self.name}' "
                 f"with args: {converted_args}, kwargs: {converted_kwargs}"
             )
             result = getattr(backend, self.name)(*converted_args, **converted_kwargs)
->>>>>>> 04f99630
         except (NotImplementedError, nx.NetworkXNotImplemented) as exc:
             if fallback_to_nx:
                 return self.orig_func(*args, **kwargs)
@@ -1301,19 +1289,12 @@
             converted_args, converted_kwargs = self._convert_arguments(
                 backend_name, args1, kwargs1, use_cache=False
             )
-<<<<<<< HEAD
-            result = getattr(backend, self.name)(
-                *converted_args,
-                **converted_kwargs,
-                **backends_kwargs.get(backend_name, {}),
-            )
-=======
+            converted_kwargs.update(backends_kwargs.get(backend_name, {}))
             _logger.debug(
                 f"using backend '{backend_name}' for call to `{self.name}' "
                 f"with args: {converted_args}, kwargs: {converted_kwargs}"
             )
             result = getattr(backend, self.name)(*converted_args, **converted_kwargs)
->>>>>>> 04f99630
         except (NotImplementedError, nx.NetworkXNotImplemented) as exc:
             if fallback_to_nx:
                 return self.orig_func(*args2, **kwargs2)
