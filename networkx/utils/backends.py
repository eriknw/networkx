--- conflicted
+++ resolved
@@ -44,10 +44,6 @@
 
 Here, ``get_chunks`` is not a NetworkX argument, but a nx_parallel-specific argument.
 
-<<<<<<< HEAD
-Note that ``"networkx"`` is the backend name for NetworkX. Hence, you may pass
-``backend="networkx"`` to use the default implementation (converting if necessary).
-=======
 It is possible to provide backend-specific arguments via ``<backend>_kwargs`` keyword
 arguments that will only be used for those specific backends and ignored otherwise.
 Keyword arguments may be given for multiple backends at the same time such as
@@ -58,7 +54,9 @@
 Here is the previous example updated to use ``get_chunks`` only when using nx-parallel::
 
     nx.betweenness_centrality(G, k=10, parallel_kwargs={"get_chunks": get_chunks})
->>>>>>> 00cbdb61
+
+Note that ``"networkx"`` is the backend name for NetworkX. Hence, you may pass
+``backend="networkx"`` to use the default implementation (converting if necessary).
 
 NetworkX also offers a very basic logging system that can help you verify if the
 backend that you specified is being implemented. This will most likely become more
@@ -903,7 +901,6 @@
                 )
             backend = _load_backend(graph_backend_name)
             if hasattr(backend, self.name):
-<<<<<<< HEAD
                 try:
                     if "networkx" in graph_backend_names:
                         # We need to convert networkx graphs to backend graphs.
@@ -934,25 +931,6 @@
                         "back to other backends in `nx.config.backend_priority`."
                     )
                     raise
-=======
-                if "networkx" in graph_backend_names:
-                    # We need to convert networkx graphs to backend graphs.
-                    # There is currently no need to check `self.mutates_input` here.
-                    return self._convert_and_call(
-                        graph_backend_name,
-                        args,
-                        kwargs,
-                        backends_kwargs,
-                        fallback_to_nx=self._fallback_to_nx,
-                    )
-                # All graphs are backend graphs--no need to convert!
-                kwargs.update(backends_kwargs.get(graph_backend_name, {}))
-                _logger.debug(
-                    f"using backend '{graph_backend_name}' for call to `{self.name}' "
-                    f"with args: {args}, kwargs: {kwargs}"
-                )
-                return getattr(backend, self.name)(*args, **kwargs)
->>>>>>> 00cbdb61
             # Future work: try to convert and run with other backends in backend_priority
             raise NotImplementedError(
                 f"'{self.name}' not implemented by {graph_backend_name}. Automatic "
@@ -968,7 +946,6 @@
                 )
             return self._convert_and_call(
                 backend_name, args, kwargs, backends_kwargs, fallback_to_nx=False
-<<<<<<< HEAD
             )
 
         # Get backend from `backend_name` argument
@@ -982,8 +959,6 @@
                 kwargs,
                 backends_kwargs,
                 fallback_to_nx=self._fallback_to_nx,
-=======
->>>>>>> 00cbdb61
             )
 
         # Only networkx graphs; try to convert and run with a backend with automatic
@@ -1008,19 +983,15 @@
         ):
             # Should we warn or log if we don't convert b/c the input will be mutated?
             for backend_name in backend_priority:
-<<<<<<< HEAD
                 if backend_name == "networkx":
                     # Assume (for now) that networkx can and should run anything
                     break
-=======
->>>>>>> 00cbdb61
                 if self._should_backend_run(
                     backend_name,
                     *args,
                     **kwargs,
                     **backends_kwargs.get(backend_name, {}),
                 ):
-<<<<<<< HEAD
                     try:
                         return self._convert_and_call(
                             backend_name,
@@ -1034,15 +1005,6 @@
                             f"Backend {backend_name!r} raised {type(exc).__name__} "
                             f"when calling `{self.name}`. Trying next backend..."
                         )
-=======
-                    return self._convert_and_call(
-                        backend_name,
-                        args,
-                        kwargs,
-                        backends_kwargs,
-                        fallback_to_nx=self._fallback_to_nx,
-                    )
->>>>>>> 00cbdb61
         # Default: run with networkx on networkx inputs
         return self.orig_func(*args, **kwargs, **backends_kwargs.get("networkx", {}))
 
