--- conflicted
+++ resolved
@@ -141,69 +141,7 @@
 _registered_algorithms = {}
 
 
-<<<<<<< HEAD
 class _dispatchable:
-    """Dispatches to a backend algorithm based on input graph types.
-
-    Parameters
-    ----------
-    func : function
-
-    name : str, optional
-        The name of the algorithm to use for dispatching. If not provided,
-        the name of ``func`` will be used. ``name`` is useful to avoid name
-        conflicts, as all dispatched algorithms live in a single namespace.
-
-    graphs : str or dict or None, default "G"
-        If a string, the parameter name of the graph, which must be the first
-        argument of the wrapped function. If more than one graph is required
-        for the algorithm (or if the graph is not the first argument), provide
-        a dict of parameter name to argument position for each graph argument.
-        For example, ``@_dispatchable(graphs={"G": 0, "auxiliary?": 4})``
-        indicates the 0th parameter ``G`` of the function is a required graph,
-        and the 4th parameter ``auxiliary`` is an optional graph.
-        To indicate an argument is a list of graphs, do e.g. ``"[graphs]"``.
-        Use ``graphs=None`` if *no* arguments are NetworkX graphs such as for
-        graph generators, readers, and conversion functions.
-
-    edge_attrs : str or dict, optional
-        ``edge_attrs`` holds information about edge attribute arguments
-        and default values for those edge attributes.
-        If a string, ``edge_attrs`` holds the function argument name that
-        indicates a single edge attribute to include in the converted graph.
-        The default value for this attribute is 1. To indicate that an argument
-        is a list of attributes (all with default value 1), use e.g. ``"[attrs]"``.
-        If a dict, ``edge_attrs`` holds a dict keyed by argument names, with
-        values that are either the default value or, if a string, the argument
-        name that indicates the default value.
-
-    node_attrs : str or dict, optional
-        Like ``edge_attrs``, but for node attributes.
-
-    preserve_edge_attrs : bool or str or dict, optional
-        For bool, whether to preserve all edge attributes.
-        For str, the parameter name that may indicate (with ``True`` or a
-        callable argument) whether all edge attributes should be preserved
-        when converting.
-        For dict of ``{graph_name: {attr: default}}``, indicate pre-determined
-        edge attributes (and defaults) to preserve for input graphs.
-
-    preserve_node_attrs : bool or str or dict, optional
-        Like ``preserve_edge_attrs``, but for node attributes.
-
-    preserve_graph_attrs : bool or set
-        For bool, whether to preserve all graph attributes.
-        For set, which input graph arguments to preserve graph attributes.
-
-    preserve_all_attrs : bool
-        Whether to preserve all edge, node and graph attributes.
-        This overrides all the other preserve_*_attrs.
-
-    """
-
-=======
-class _dispatch:
->>>>>>> 33945713
     # Allow any of the following decorator forms:
     #  - @_dispatchable
     #  - @_dispatchable()
@@ -254,7 +192,7 @@
             argument of the wrapped function. If more than one graph is required
             for the algorithm (or if the graph is not the first argument), provide
             a dict of parameter name to argument position for each graph argument.
-            For example, ``@_dispatch(graphs={"G": 0, "auxiliary?": 4})``
+            For example, ``@_dispatchable(graphs={"G": 0, "auxiliary?": 4})``
             indicates the 0th parameter ``G`` of the function is a required graph,
             and the 4th parameter ``auxiliary`` is an optional graph.
             To indicate an argument is a list of graphs, do e.g. ``"[graphs]"``.
@@ -1074,8 +1012,8 @@
         func.__doc__ = dispatched_func.__doc__
         return func
 
-    _dispatch.__doc__ = _orig_dispatch.__new__.__doc__  # type: ignore[method-assign,assignment]
-    _sig = inspect.signature(_orig_dispatch.__new__)
-    _dispatch.__signature__ = _sig.replace(  # type: ignore[method-assign,assignment]
+    _dispatchable.__doc__ = _orig_dispatchable.__new__.__doc__  # type: ignore[method-assign,assignment]
+    _sig = inspect.signature(_orig_dispatchable.__new__)
+    _dispatchable.__signature__ = _sig.replace(  # type: ignore[method-assign,assignment]
         parameters=[v for k, v in _sig.parameters.items() if k != "cls"]
     )