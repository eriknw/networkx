"""
NetworkX utilizes a plugin-dispatch architecture, which means we can plug in and
out of backends with minimal code changes. A valid NetworkX backend specifies
`entry points <https://packaging.python.org/en/latest/specifications/entry-points>`_,
named ``networkx.backends`` and an optional ``networkx.backend_info`` when it is
installed (not imported). This allows NetworkX to dispatch (redirect) function calls
to the backend so the execution flows to the designated backend
implementation, similar to how plugging a charger into a socket redirects the
electricity to your phone. This design enhances flexibility and integration, making
NetworkX more adaptable and efficient.

There are three main ways to use a backend after the package is installed.
You can set environment variables and run the exact same code you run for
NetworkX. You can use a keyword argument ``backend=...`` with the NetworkX
function. Or, you can convert the NetworkX Graph to a backend graph type and
call a NetworkX function supported by that backend. Environment variables
and backend keywords automatically convert your NetworkX Graph to the
backend type. Manually converting it yourself allows you to use that same
backend graph for more than one function call, reducing conversion time.

For example, you can set an environment variable before starting python to request
all dispatchable functions automatically dispatch to the given backend::

    bash> NETWORKX_AUTOMATIC_BACKENDS=cugraph python my_networkx_script.py

or you can specify the backend as a kwarg::

    nx.betweenness_centrality(G, k=10, backend="parallel")

or you can convert the NetworkX Graph object ``G`` into a Graph-like
object specific to the backend and then pass that in the NetworkX function::

    H = nx_parallel.ParallelGraph(G)
    nx.betweenness_centrality(H, k=10)

How it works: You might have seen the ``@nx._dispatchable`` decorator on
many of the NetworkX functions in the codebase. It decorates the function
with code that redirects execution to the function's backend implementation.
The code also manages any ``backend_kwargs`` you provide to the backend
version of the function. The code looks for the environment variable or
a ``backend`` keyword argument and if found, converts the input NetworkX
graph to the backend format before calling the backend's version of the
function. If no environment variable or backend keyword are found, the
dispatching code checks the input graph object for an attribute
called ``__networkx_backend__`` which tells it which backend provides this
graph type. That backend's version of the function is then called.
The backend system relies on Python ``entry_point`` system to signal
NetworkX that a backend is installed (even if not imported yet). Thus no
code needs to be changed between running with NetworkX and running with
a backend to NetworkX. The attribute ``__networkx_backend__`` holds a
string with the name of the ``entry_point``. If none of these options
are being used, the decorator code simply calls the NetworkX function
on the NetworkX graph as usual.

The NetworkX library does not need to know that a backend exists for it
to work. So long as the backend package creates the entry_point, and
provides the correct interface, it will be called when the user requests
it using one of the three approaches described above. Some backends have
been working with the NetworkX developers to ensure smooth operation.
They are the following::

- `graphblas <https://github.com/python-graphblas/graphblas-algorithms>`_
- `cugraph <https://github.com/rapidsai/cugraph/tree/branch-24.04/python/nx-cugraph>`_
- `parallel <https://github.com/networkx/nx-parallel>`_
- ``loopback`` is for testing purposes only and is not a real backend.

Note that the ``backend_name`` is e.g. ``parallel``, the package installed
is ``nx-parallel``, and we use ``nx_parallel`` while importing the package.

Creating a Custom backend
-------------------------

1.  To be a valid backend that is discoverable by NetworkX, your package must
    register an `entry-point <https://packaging.python.org/en/latest/specifications/entry-points/#entry-points>`_
    ``networkx.backends`` in the package's metadata, with a `key pointing to your
    dispatch object <https://packaging.python.org/en/latest/guides/creating-and-discovering-plugins/#using-package-metadata>`_ .
    For example, if you are using ``setuptools`` to manage your backend package,
    you can `add the following to your pyproject.toml file <https://setuptools.pypa.io/en/latest/userguide/entry_point.html>`_::

        [project.entry-points."networkx.backends"]
        backend_name = "your_dispatcher_class"

    You can also add the ``backend_info`` entry-point. It points towards the ``get_info``
    function that returns all the backend information, which is then used to build the
    "Additional Backend Implementation" box at the end of algorithm's documentation
    page (e.g. `nx-cugraph's get_info function <https://github.com/rapidsai/cugraph/blob/branch-24.04/python/nx-cugraph/_nx_cugraph/__init__.py>`_)::

        [project.entry-points."networkx.backend_info"]
        backend_name = "your_get_info_function"

    Note that this would only work if your backend is a trusted backend of NetworkX,
    and is present in the `.circleci/config.yml` and
    `.github/workflows/deploy-docs.yml` files in the NetworkX repository.

2.  The backend must create an ``nx.Graph``-like object which contains an attribute
    ``__networkx_backend__`` with a value of the entry point name::

        class BackendGraph:
            __networkx_backend__ = "backend_name"
            ...


Testing the Custom backend
--------------------------

To test your custom backend, you can run the NetworkX test suite with your backend.
This also ensures that the custom backend is compatible with NetworkX's API.

Testing Environment Setup
~~~~~~~~~~~~~~~~~~~~~~~~~

To enable automatic testing with your custom backend, follow these steps:

1. Set Backend Environment Variables:
    - ``NETWORKX_TEST_BACKEND`` : Setting this to your registered backend key will let
      the NetworkX's dispatch machinery automatically convert a regular NetworkX
      ``Graph``, ``DiGraph``, ``MultiGraph``, etc. to their backend equivalents, using
      ``your_dispatcher_class.convert_from_nx(G, ...)`` function.
    - ``NETWORKX_FALLBACK_TO_NX`` (default=False) : Setting this variable to `True` will
      instruct tests to use a NetworkX ``Graph`` for algorithms not implemented by your
      custom backend. Setting this to `False` will only run the tests for algorithms
      implemented by your custom backend and tests for other algorithms will ``xfail``.

2. Defining ``convert_from_nx`` and ``convert_to_nx`` methods:
    The arguments to ``convert_from_nx`` are:

    - ``G`` : NetworkX Graph
    - ``edge_attrs`` : dict, optional
        Dictionary mapping edge attributes to default values if missing in ``G``.
        If None, then no edge attributes will be converted and default may be 1.
    - ``node_attrs``: dict, optional
        Dictionary mapping node attributes to default values if missing in ``G``.
        If None, then no node attributes will be converted.
    - ``preserve_edge_attrs`` : bool
        Whether to preserve all edge attributes.
    - ``preserve_node_attrs`` : bool
        Whether to preserve all node attributes.
    - ``preserve_graph_attrs`` : bool
        Whether to preserve all graph attributes.
    - ``preserve_all_attrs`` : bool
        Whether to preserve all graph, node, and edge attributes.
    - ``name`` : str
        The name of the algorithm.
    - ``graph_name`` : str
        The name of the graph argument being converted.

Running Tests
~~~~~~~~~~~~~

You can invoke NetworkX tests for your custom backend with the following commands::

    NETWORKX_TEST_BACKEND=<backend_name>
    NETWORKX_FALLBACK_TO_NX=True # or False
    pytest --pyargs networkx

Conversions while running tests :

- Convert NetworkX graphs using ``<your_dispatcher_class>.convert_from_nx(G, ...)`` into
  the backend graph.
- Pass the backend graph objects to the backend implementation of the algorithm.
- Convert the result back to a form expected by NetworkX tests using
  ``<your_dispatcher_class>.convert_to_nx(result, ...)``.

Notes
~~~~~

-   Dispatchable algorithms that are not implemented by the backend
    will cause a ``pytest.xfail``, giving some indication that not all
    tests are running, while avoiding causing an explicit failure.

-   If a backend only partially implements some algorithms, it can define
    a ``can_run(name, args, kwargs)`` function that returns True or False
    indicating whether it can run the algorithm with the given arguments.
    It may also return a string indicating why the algorithm can't be run;
    this string may be used in the future to give helpful info to the user.

-   A backend may also define ``should_run(name, args, kwargs)`` that is similar
    to ``can_run``, but answers whether the backend *should* be run (converting
    if necessary). Like ``can_run``, it receives the original arguments so it
    can decide whether it should be run by inspecting the arguments. ``can_run``
    runs before ``should_run``, so ``should_run`` may assume ``can_run`` is True.
    If not implemented by the backend, ``can_run`` and ``should_run`` are
    assumed to always return True if the backend implements the algorithm.

-   A special ``on_start_tests(items)`` function may be defined by the backend.
    It will be called with the list of NetworkX tests discovered. Each item
    is a test object that can be marked as xfail if the backend does not support
    the test using ``item.add_marker(pytest.mark.xfail(reason=...))``.

-   A backend graph instance may have a ``G.__networkx_cache__`` dict to enable
    caching, and care should be taken to clear the cache when appropriate.
"""

import inspect
import itertools
import logging
import os
import warnings
from functools import partial
from importlib.metadata import entry_points

import networkx as nx

from .decorators import argmap

__all__ = ["_dispatchable"]

_logger = logging.getLogger(__name__)


def _do_nothing():
    """This does nothing at all, yet it helps turn `_dispatchable` into functions."""


def _get_backends(group, *, load_and_call=False):
    """
    Retrieve NetworkX ``backends`` and ``backend_info`` from the entry points.

    Parameters
    -----------
    group : str
        The entry_point to be retrieved.
    load_and_call : bool, optional
        If True, load and call the backend. Defaults to False.

    Returns
    --------
    dict
        A dictionary mapping backend names to their respective backend objects.

    Notes
    ------
    If a backend is defined more than once, a warning is issued.
    The `nx_loopback` backend is removed if it exists, as it is only available during testing.
    A warning is displayed if an error occurs while loading a backend.
    """
    items = entry_points(group=group)
    rv = {}
    for ep in items:
        if ep.name in rv:
            warnings.warn(
                f"networkx backend defined more than once: {ep.name}",
                RuntimeWarning,
                stacklevel=2,
            )
        elif load_and_call:
            try:
                rv[ep.name] = ep.load()()
            except Exception as exc:
                warnings.warn(
                    f"Error encountered when loading info for backend {ep.name}: {exc}",
                    RuntimeWarning,
                    stacklevel=2,
                )
        else:
            rv[ep.name] = ep
    # nx_loopback backend is only available when testing (added in conftest.py)
    rv.pop("nx_loopback", None)
    return rv


backends = _get_backends("networkx.backends")
backend_info = _get_backends("networkx.backend_info", load_and_call=True)

# Load and cache backends on-demand
_loaded_backends = {}  # type: ignore[var-annotated]
_registered_algorithms = {}

# We must import from config after defining `backends` above
from .configs import Config, config


# Get default configuration from environment variables at import time
def _comma_sep_to_list(string):
    return [stripped for x in string.strip().split(",") if (stripped := x.strip())]


def _finish_init_of_backends_and_config():
    # TODO: document what this is all about
    _default_backend_priority = _comma_sep_to_list(
        os.environ.get(
            "NETWORKX_BACKEND_PRIORITY",
            os.environ.get("NETWORKX_AUTOMATIC_BACKENDS", ""),
        )
    )
    priorities = {
        key[26:].lower(): val
        for key, val in os.environ.items()
        if key.startswith("NETWORKX_BACKEND_PRIORITY_")
    }
    backend_priority = config.backend_priority
    backend_priority.algos = (
        _comma_sep_to_list(priorities.pop("algos"))
        if "algos" in priorities
        else list(_default_backend_priority)
    )
    backend_priority.generators = (
        _comma_sep_to_list(priorities.pop("generators"))
        if "generators" in priorities
        else list(_default_backend_priority)
    )
    for key in sorted(priorities):
        backend_priority[key] = _comma_sep_to_list(priorities[key])


# Initialize default configuration for backends
config.backends = Config(
    **{
        backend: (
            cfg if isinstance(cfg := info["default_config"], Config) else Config(**cfg)
        )
        if "default_config" in info
        else Config()
        for backend, info in backend_info.items()
    }
)
type(config.backends).__doc__ = "All installed NetworkX backends and their configs."


def _always_run(name, args, kwargs):
    return True


def _load_backend(backend_name):
    if backend_name in _loaded_backends:
        return _loaded_backends[backend_name]
    rv = _loaded_backends[backend_name] = backends[backend_name].load()
    if not hasattr(rv, "can_run"):
        rv.can_run = _always_run
    if not hasattr(rv, "should_run"):
        rv.should_run = _always_run
    return rv


class _dispatchable:
    """Allow any of the following decorator forms:
    - @_dispatchable
    - @_dispatchable()
    - @_dispatchable(name="override_name")
    - @_dispatchable(graphs="graph")
    - @_dispatchable(edge_attrs="weight")
    - @_dispatchable(graphs={"G": 0, "H": 1}, edge_attrs={"weight": "default"})

    These class attributes are currently used to allow backends to run networkx tests.
    For example: `PYTHONPATH=. pytest --backend graphblas --fallback-to-nx`
    Future work: add configuration to control these.
    """

    _is_testing = False
    _fallback_to_nx = (
        os.environ.get("NETWORKX_FALLBACK_TO_NX", "true").strip().lower() == "true"
    )

    def __new__(
        cls,
        func=None,
        *,
        name=None,
        graphs="G",
        edge_attrs=None,
        node_attrs=None,
        preserve_edge_attrs=False,
        preserve_node_attrs=False,
        preserve_graph_attrs=False,
        preserve_all_attrs=False,
        mutates_input=False,
        returns_graph=False,
    ):
        """A decorator that makes certain input graph types dispatch to ``func``'s
        backend implementation.

        Usage can be any of the following decorator forms:
        - @_dispatchable
        - @_dispatchable()
        - @_dispatchable(name="override_name")
        - @_dispatchable(graphs="graph_var_name")
        - @_dispatchable(edge_attrs="weight")
        - @_dispatchable(graphs={"G": 0, "H": 1}, edge_attrs={"weight": "default"})
        with 0 and 1 giving the position in the signature function for graph objects.
        When edge_attrs is a dict, keys are keyword names and values are defaults.

        The class attributes are used to allow backends to run networkx tests.
        For example: `PYTHONPATH=. pytest --backend graphblas --fallback-to-nx`
        Future work: add configuration to control these.

        Parameters
        ----------
        func : callable, optional
            The function to be decorated. If ``func`` is not provided, returns a
            partial object that can be used to decorate a function later. If ``func``
            is provided, returns a new callable object that dispatches to a backend
            algorithm based on input graph types.

        name : str, optional
            The name of the algorithm to use for dispatching. If not provided,
            the name of ``func`` will be used. ``name`` is useful to avoid name
            conflicts, as all dispatched algorithms live in a single namespace.
            For example, ``tournament.is_strongly_connected`` had a name conflict
            with the standard ``nx.is_strongly_connected``, so we used
            ``@_dispatchable(name="tournament_is_strongly_connected")``.

        graphs : str or dict or None, default "G"
            If a string, the parameter name of the graph, which must be the first
            argument of the wrapped function. If more than one graph is required
            for the algorithm (or if the graph is not the first argument), provide
            a dict of parameter name to argument position for each graph argument.
            For example, ``@_dispatchable(graphs={"G": 0, "auxiliary?": 4})``
            indicates the 0th parameter ``G`` of the function is a required graph,
            and the 4th parameter ``auxiliary`` is an optional graph.
            To indicate an argument is a list of graphs, do e.g. ``"[graphs]"``.
            Use ``graphs=None`` if *no* arguments are NetworkX graphs such as for
            graph generators, readers, and conversion functions.

        edge_attrs : str or dict, optional
            ``edge_attrs`` holds information about edge attribute arguments
            and default values for those edge attributes.
            If a string, ``edge_attrs`` holds the function argument name that
            indicates a single edge attribute to include in the converted graph.
            The default value for this attribute is 1. To indicate that an argument
            is a list of attributes (all with default value 1), use e.g. ``"[attrs]"``.
            If a dict, ``edge_attrs`` holds a dict keyed by argument names, with
            values that are either the default value or, if a string, the argument
            name that indicates the default value.

        node_attrs : str or dict, optional
            Like ``edge_attrs``, but for node attributes.

        preserve_edge_attrs : bool or str or dict, optional
            For bool, whether to preserve all edge attributes.
            For str, the parameter name that may indicate (with ``True`` or a
            callable argument) whether all edge attributes should be preserved
            when converting.
            For dict of ``{graph_name: {attr: default}}``, indicate pre-determined
            edge attributes (and defaults) to preserve for input graphs.

        preserve_node_attrs : bool or str or dict, optional
            Like ``preserve_edge_attrs``, but for node attributes.

        preserve_graph_attrs : bool or set
            For bool, whether to preserve all graph attributes.
            For set, which input graph arguments to preserve graph attributes.

        preserve_all_attrs : bool
            Whether to preserve all edge, node and graph attributes.
            This overrides all the other preserve_*_attrs.

        mutates_input : bool or dict, default False
            For bool, whether the functions mutates an input graph argument.
            For dict of ``{arg_name: arg_pos}``, arguments that indicates whether an
            input graph will be mutated, and ``arg_name`` may begin with ``"not "``
            to negate the logic (for example, this is used by ``copy=`` arguments).
            By default, dispatching doesn't convert input graphs to a different
            backend for functions that mutate input graphs.

        returns_graph : bool, default False
            Whether the function can return or yield a graph object. By default,
            dispatching doesn't convert input graphs to a different backend for
            functions that return graphs.
        """
        if func is None:
            return partial(
                _dispatchable,
                name=name,
                graphs=graphs,
                edge_attrs=edge_attrs,
                node_attrs=node_attrs,
                preserve_edge_attrs=preserve_edge_attrs,
                preserve_node_attrs=preserve_node_attrs,
                preserve_graph_attrs=preserve_graph_attrs,
                preserve_all_attrs=preserve_all_attrs,
                mutates_input=mutates_input,
                returns_graph=returns_graph,
            )
        if isinstance(func, str):
            raise TypeError("'name' and 'graphs' must be passed by keyword") from None
        # If name not provided, use the name of the function
        if name is None:
            name = func.__name__

        self = object.__new__(cls)

        # standard function-wrapping stuff
        # __annotations__ not used
        self.__name__ = func.__name__
        # self.__doc__ = func.__doc__  # __doc__ handled as cached property
        self.__defaults__ = func.__defaults__
        # We "magically" add `backend=` keyword argument to allow backend to be specified
        if func.__kwdefaults__:
            self.__kwdefaults__ = {**func.__kwdefaults__, "backend": None}
        else:
            self.__kwdefaults__ = {"backend": None}
        self.__module__ = func.__module__
        self.__qualname__ = func.__qualname__
        self.__dict__.update(func.__dict__)
        self.__wrapped__ = func

        # Supplement docstring with backend info; compute and cache when needed
        self._orig_doc = func.__doc__
        self._cached_doc = None

        self.orig_func = func
        self.name = name
        self.edge_attrs = edge_attrs
        self.node_attrs = node_attrs
        self.preserve_edge_attrs = preserve_edge_attrs or preserve_all_attrs
        self.preserve_node_attrs = preserve_node_attrs or preserve_all_attrs
        self.preserve_graph_attrs = preserve_graph_attrs or preserve_all_attrs
        self.mutates_input = mutates_input
        # Keep `returns_graph` private for now, b/c we may extend info on return types
        self._returns_graph = returns_graph

        if edge_attrs is not None and not isinstance(edge_attrs, str | dict):
            raise TypeError(
                f"Bad type for edge_attrs: {type(edge_attrs)}. Expected str or dict."
            ) from None
        if node_attrs is not None and not isinstance(node_attrs, str | dict):
            raise TypeError(
                f"Bad type for node_attrs: {type(node_attrs)}. Expected str or dict."
            ) from None
        if not isinstance(self.preserve_edge_attrs, bool | str | dict):
            raise TypeError(
                f"Bad type for preserve_edge_attrs: {type(self.preserve_edge_attrs)}."
                " Expected bool, str, or dict."
            ) from None
        if not isinstance(self.preserve_node_attrs, bool | str | dict):
            raise TypeError(
                f"Bad type for preserve_node_attrs: {type(self.preserve_node_attrs)}."
                " Expected bool, str, or dict."
            ) from None
        if not isinstance(self.preserve_graph_attrs, bool | set):
            raise TypeError(
                f"Bad type for preserve_graph_attrs: {type(self.preserve_graph_attrs)}."
                " Expected bool or set."
            ) from None
        if not isinstance(self.mutates_input, bool | dict):
            raise TypeError(
                f"Bad type for mutates_input: {type(self.mutates_input)}."
                " Expected bool or dict."
            ) from None
        if not isinstance(self._returns_graph, bool):
            raise TypeError(
                f"Bad type for returns_graph: {type(self._returns_graph)}."
                " Expected bool."
            ) from None

        if isinstance(graphs, str):
            graphs = {graphs: 0}
        elif graphs is None:
            pass
        elif not isinstance(graphs, dict):
            raise TypeError(
                f"Bad type for graphs: {type(graphs)}. Expected str or dict."
            ) from None
        elif len(graphs) == 0:
            raise KeyError("'graphs' must contain at least one variable name") from None

        # This dict comprehension is complicated for better performance; equivalent shown below.
        self.optional_graphs = set()
        self.list_graphs = set()
        if graphs is None:
            self.graphs = {}
        else:
            self.graphs = {
                self.optional_graphs.add(val := k[:-1]) or val
                if (last := k[-1]) == "?"
                else self.list_graphs.add(val := k[1:-1]) or val
                if last == "]"
                else k: v
                for k, v in graphs.items()
            }
        # The above is equivalent to:
        # self.optional_graphs = {k[:-1] for k in graphs if k[-1] == "?"}
        # self.list_graphs = {k[1:-1] for k in graphs if k[-1] == "]"}
        # self.graphs = {k[:-1] if k[-1] == "?" else k: v for k, v in graphs.items()}

        # Compute and cache the signature on-demand
        self._sig = None

        # Which backends implement this function?
        self.backends = {
            backend
            for backend, info in backend_info.items()
            if "functions" in info and name in info["functions"]
        }

        if name in _registered_algorithms:
            raise KeyError(
                f"Algorithm already exists in dispatch registry: {name}"
            ) from None
        # Use the magic of `argmap` to turn `self` into a function. This does result
        # in small additional overhead compared to calling `_dispatchable` directly,
        # but `argmap` has the magical property that it can stack with other `argmap`
        # decorators "for free". Being a function is better for REPRs and type-checkers.
        self = argmap(_do_nothing)(self)
        _registered_algorithms[name] = self
        return self

    @property
    def __doc__(self):
        """If the cached documentation exists, it is returned.
        Otherwise, the documentation is generated using _make_doc() method,
        cached, and then returned."""

        if (rv := self._cached_doc) is not None:
            return rv
        rv = self._cached_doc = self._make_doc()
        return rv

    @__doc__.setter
    def __doc__(self, val):
        """Sets the original documentation to the given value and resets the
        cached documentation."""

        self._orig_doc = val
        self._cached_doc = None

    @property
    def __signature__(self):
        """Return the signature of the original function, with the addition of
        the `backend` and `backend_kwargs` parameters."""

        if self._sig is None:
            sig = inspect.signature(self.orig_func)
            # `backend` is now a reserved argument used by dispatching.
            # assert "backend" not in sig.parameters
            if not any(
                p.kind == inspect.Parameter.VAR_KEYWORD for p in sig.parameters.values()
            ):
                sig = sig.replace(
                    parameters=[
                        *sig.parameters.values(),
                        inspect.Parameter(
                            "backend", inspect.Parameter.KEYWORD_ONLY, default=None
                        ),
                        inspect.Parameter(
                            "backend_kwargs", inspect.Parameter.VAR_KEYWORD
                        ),
                    ]
                )
            else:
                *parameters, var_keyword = sig.parameters.values()
                sig = sig.replace(
                    parameters=[
                        *parameters,
                        inspect.Parameter(
                            "backend", inspect.Parameter.KEYWORD_ONLY, default=None
                        ),
                        var_keyword,
                    ]
                )
            self._sig = sig
        return self._sig

    def __call__(self, /, *args, backend=None, **kwargs):
        """Returns the result of the original function, or the backend function if
        the backend is specified and that backend implements `func`."""
        if kwargs:
            # Separate `<backend>_kwargs=...` keywords
            new_kwargs = {}
            backends_kwargs = {}
            for k, v in kwargs.items():
                if k.endswith("_kwargs"):
                    backends_kwargs[k[:-7]] = v
                else:
                    new_kwargs[k] = v
            kwargs = new_kwargs
            # Should we warn or log if `backends_kwargs` has backends that are not installed?
        else:
            backends_kwargs = kwargs

        if not backends:
            # Fast path if no backends are installed
            return self.orig_func(*args, **kwargs)

        # Use `backend_name` in this function instead of `backend`
        backend_name = backend if backend is not None else config.backend
        if backend_name is not None and backend_name not in backends:
            raise ImportError(f"Unable to load backend: {backend_name}")

        graphs_resolved = {}
        for gname, pos in self.graphs.items():
            if pos < len(args):
                if gname in kwargs:
                    raise TypeError(f"{self.name}() got multiple values for {gname!r}")
                val = args[pos]
            elif gname in kwargs:
                val = kwargs[gname]
            elif gname not in self.optional_graphs:
                raise TypeError(
                    f"{self.name}() missing required graph argument: {gname}"
                )
            else:
                continue
            if val is None:
                if gname not in self.optional_graphs:
                    raise TypeError(
                        f"{self.name}() required graph argument {gname!r} is None; must be a graph"
                    )
            else:
                graphs_resolved[gname] = val

        # Alternative to the above that does not check duplicated args or missing required graphs.
        # graphs_resolved = {
        #     gname: val
        #     for gname, pos in self.graphs.items()
        #     if (val := args[pos] if pos < len(args) else kwargs.get(gname)) is not None
        # }

        # Check if any graph comes from a backend
        if self.list_graphs:
            # Make sure we don't lose values by consuming an iterator
            args = list(args)
            for gname in self.list_graphs & graphs_resolved.keys():
                val = list(graphs_resolved[gname])
                graphs_resolved[gname] = val
                if gname in kwargs:
                    kwargs[gname] = val
                else:
                    args[self.graphs[gname]] = val

            has_backends = any(
                hasattr(g, "__networkx_backend__")
                if gname not in self.list_graphs
                else any(hasattr(g2, "__networkx_backend__") for g2 in g)
                for gname, g in graphs_resolved.items()
            )
            if has_backends:
                graph_backend_names = {
                    getattr(g, "__networkx_backend__", "networkx")
                    for gname, g in graphs_resolved.items()
                    if gname not in self.list_graphs
                }
                for gname in self.list_graphs & graphs_resolved.keys():
                    graph_backend_names.update(
                        getattr(g, "__networkx_backend__", "networkx")
                        for g in graphs_resolved[gname]
                    )
        else:
            has_backends = any(
                hasattr(g, "__networkx_backend__") for g in graphs_resolved.values()
            )
            if has_backends:
                graph_backend_names = {
                    getattr(g, "__networkx_backend__", "networkx")
                    for g in graphs_resolved.values()
                }

        backend_priority = config.backend_priority.get(
            self.name,
            config.backend_priority.generators
            if self._returns_graph
            else config.backend_priority.algos,
        )
        if self._is_testing and backend_priority and backend_name is None:
            # Special path if we are running networkx tests with a backend.
            # This even runs for (and handles) functions that mutate input graphs.
            return self._convert_and_call_for_tests(
                backend_priority[0],
                args,
                kwargs,
                backends_kwargs,
                fallback_to_nx=self._fallback_to_nx,
            )

        if has_backends:
            # Dispatchable graphs found! Dispatch to backend function.
            # We don't handle calls with different backend graphs yet,
            # but we may be able to convert additional networkx graphs.
            backend_names = graph_backend_names - {"networkx"}
            if len(backend_names) != 1:
                # Future work: convert between backends and run if multiple backends found
                raise TypeError(
                    f"{self.name}() graphs must all be from the same backend, found "
                    f"{backend_names}. This may be supported via backend-to-backend "
                    "conversions in the future."
                )
            [graph_backend_name] = backend_names
            if backend_name is not None and backend_name != graph_backend_name:
                # Future work: convert between backends to `backend_name` backend
                raise TypeError(
                    f"{self.name}() is unable to convert graph from backend "
                    f"{graph_backend_name!r} to the specified backend "
                    f"{backend_name!r}. This may be supported via backend-to-backend "
                    "conversions in the future."
                )
            if graph_backend_name not in backends:
                raise ImportError(f"Unable to load backend: {graph_backend_name}")
            if (
                "networkx" in graph_backend_names
                and graph_backend_name not in backend_priority
            ):
                # Not configured to convert networkx graphs to this backend
                raise TypeError(
                    f"Unable to convert inputs and run {self.name}. "
                    f"{self.name}() has networkx and {graph_backend_name} graphs, but NetworkX is not "
                    f"configured to automatically convert graphs from networkx to {graph_backend_name}."
                )
            backend = _load_backend(graph_backend_name)
            if hasattr(backend, self.name):
<<<<<<< HEAD
                if "networkx" in graph_backend_names:
                    # We need to convert networkx graphs to backend graphs.
                    # There is currently no need to check `self.mutates_input` here.
                    return self._convert_and_call(
                        graph_backend_name,
                        args,
                        kwargs,
                        backends_kwargs,
                        fallback_to_nx=self._fallback_to_nx,
                    )
                # All graphs are backend graphs--no need to convert!
                kwargs.update(backends_kwargs.get(graph_backend_name, {}))
                _logger.debug(
                    f"using backend '{graph_backend_name}' for call to `{self.name}' "
                    f"with args: {args}, kwargs: {kwargs}"
                )
                return getattr(backend, self.name)(*args, **kwargs)
=======
                try:
                    if "networkx" in graph_backend_names:
                        # We need to convert networkx graphs to backend graphs.
                        # There is currently no need to check `self.mutates_input` here.
                        return self._convert_and_call(
                            graph_backend_name,
                            args,
                            kwargs,
                            fallback_to_nx=self._fallback_to_nx,
                        )
                    # All graphs are backend graphs--no need to convert!
                    _logger.debug(
                        f"using backend '{graph_backend_name}' for call to `{self.name}' "
                        f"with args: {args}, kwargs: {kwargs}"
                    )
                    return getattr(backend, self.name)(*args, **kwargs)
                except NotImplementedError as exc:
                    # Future work: fallback to other backends in backend_priority.
                    # First step will be to support falling back to networkx, since
                    # we can already convert from backends to networkx. Supporting
                    # fallback to other backends listed in `backend_priority` will
                    # require backend-to-backend conversions.
                    _logger.debug(
                        f"Backend {backend_name!r} raised {type(exc).__name__} when "
                        f"calling `{self.name}`. In the future, this may try to fall"
                        "back to other backends in `nx.config.backend_priority`."
                    )
                    raise
>>>>>>> 35ce03be
            # Future work: try to convert and run with other backends in backend_priority
            raise NotImplementedError(
                f"'{self.name}' not implemented by {graph_backend_name}. "
                "In the future, this may try to fall back to other backends in "
                "`nx.config.backend_priority`."
            )

        # If backend was explicitly given by the user, so we need to use it no matter what
        if backend_name is not None:
            return self._convert_and_call(
                backend_name, args, kwargs, backends_kwargs, fallback_to_nx=False
            )

        # Only networkx graphs; try to convert and run with a backend with automatic
        # conversion, but don't do this by default if the functions mutates an input
        # graph. Only convert and run if `backend.should_run(...)` returns True.
        if (
            not self.mutates_input
            or isinstance(self.mutates_input, dict)
            # If `mutates_input` begins with "not ", then assume the argument is boolean,
            # otherwise treat it as a node or edge attribute if it's not None.
            and any(
                not (
                    args[arg_pos]
                    if len(args) > arg_pos
                    else kwargs.get(arg_name[4:], True)
                )
                if arg_name.startswith("not ")
                else (args[arg_pos] if len(args) > arg_pos else kwargs.get(arg_name))
                is not None
                for arg_name, arg_pos in self.mutates_input.items()
            )
        ):
            # Should we warn or log if we don't convert b/c the input will be mutated?
            for backend_name in backend_priority:
<<<<<<< HEAD
                if self._should_backend_run(
                    backend_name,
                    *args,
                    **kwargs,
                    **backends_kwargs.get(backend_name, {}),
                ):
                    return self._convert_and_call(
                        backend_name,
                        args,
                        kwargs,
                        backends_kwargs,
                        fallback_to_nx=self._fallback_to_nx,
                    )
=======
                if self._should_backend_run(backend_name, *args, **kwargs):
                    try:
                        return self._convert_and_call(
                            backend_name,
                            args,
                            kwargs,
                            fallback_to_nx=self._fallback_to_nx,
                        )
                    except NotImplementedError as exc:
                        _logger.debug(
                            f"Backend {backend_name!r} raised {type(exc).__name__} "
                            f"when calling `{self.name}`. Trying next backend..."
                        )
>>>>>>> 35ce03be
        # Default: run with networkx on networkx inputs
        return self.orig_func(*args, **kwargs)

    def _can_backend_run(self, backend_name, /, *args, **kwargs):
        """Can the specified backend run this algorithm with these arguments?"""
        backend = _load_backend(backend_name)
        # `backend.can_run` and `backend.should_run` may return strings that describe
        # why they can't or shouldn't be run. We plan to use the strings in the future.
        return (
            hasattr(backend, self.name)
            and (can_run := backend.can_run(self.name, args, kwargs))
            and not isinstance(can_run, str)
        )

    def _should_backend_run(self, backend_name, /, *args, **kwargs):
        """Can/should the specified backend run this algorithm with these arguments?"""
        backend = _load_backend(backend_name)
        # `backend.can_run` and `backend.should_run` may return strings that describe
        # why they can't or shouldn't be run. We plan to use the strings in the future.
        return (
            hasattr(backend, self.name)
            and (can_run := backend.can_run(self.name, args, kwargs))
            and not isinstance(can_run, str)
            and (should_run := backend.should_run(self.name, args, kwargs))
            and not isinstance(should_run, str)
        )

    def _convert_arguments(self, backend_name, args, kwargs, *, use_cache):
        """Convert graph arguments to the specified backend.

        Returns
        -------
        args tuple and kwargs dict
        """
        bound = self.__signature__.bind(*args, **kwargs)
        bound.apply_defaults()
        if not self.graphs:
            bound_kwargs = bound.kwargs
            del bound_kwargs["backend"]
            return bound.args, bound_kwargs
        # Convert graphs into backend graph-like object
        # Include the edge and/or node labels if provided to the algorithm
        preserve_edge_attrs = self.preserve_edge_attrs
        edge_attrs = self.edge_attrs
        if preserve_edge_attrs is False:
            # e.g. `preserve_edge_attrs=False`
            pass
        elif preserve_edge_attrs is True:
            # e.g. `preserve_edge_attrs=True`
            edge_attrs = None
        elif isinstance(preserve_edge_attrs, str):
            if bound.arguments[preserve_edge_attrs] is True or callable(
                bound.arguments[preserve_edge_attrs]
            ):
                # e.g. `preserve_edge_attrs="attr"` and `func(attr=True)`
                # e.g. `preserve_edge_attrs="attr"` and `func(attr=myfunc)`
                preserve_edge_attrs = True
                edge_attrs = None
            elif bound.arguments[preserve_edge_attrs] is False and (
                isinstance(edge_attrs, str)
                and edge_attrs == preserve_edge_attrs
                or isinstance(edge_attrs, dict)
                and preserve_edge_attrs in edge_attrs
            ):
                # e.g. `preserve_edge_attrs="attr"` and `func(attr=False)`
                # Treat `False` argument as meaning "preserve_edge_data=False"
                # and not `False` as the edge attribute to use.
                preserve_edge_attrs = False
                edge_attrs = None
            else:
                # e.g. `preserve_edge_attrs="attr"` and `func(attr="weight")`
                preserve_edge_attrs = False
        # Else: e.g. `preserve_edge_attrs={"G": {"weight": 1}}`

        if edge_attrs is None:
            # May have been set to None above b/c all attributes are preserved
            pass
        elif isinstance(edge_attrs, str):
            if edge_attrs[0] == "[":
                # e.g. `edge_attrs="[edge_attributes]"` (argument of list of attributes)
                # e.g. `func(edge_attributes=["foo", "bar"])`
                edge_attrs = {
                    edge_attr: 1 for edge_attr in bound.arguments[edge_attrs[1:-1]]
                }
            elif callable(bound.arguments[edge_attrs]):
                # e.g. `edge_attrs="weight"` and `func(weight=myfunc)`
                preserve_edge_attrs = True
                edge_attrs = None
            elif bound.arguments[edge_attrs] is not None:
                # e.g. `edge_attrs="weight"` and `func(weight="foo")` (default of 1)
                edge_attrs = {bound.arguments[edge_attrs]: 1}
            elif self.name == "to_numpy_array" and hasattr(
                bound.arguments["dtype"], "names"
            ):
                # Custom handling: attributes may be obtained from `dtype`
                edge_attrs = {
                    edge_attr: 1 for edge_attr in bound.arguments["dtype"].names
                }
            else:
                # e.g. `edge_attrs="weight"` and `func(weight=None)`
                edge_attrs = None
        else:
            # e.g. `edge_attrs={"attr": "default"}` and `func(attr="foo", default=7)`
            # e.g. `edge_attrs={"attr": 0}` and `func(attr="foo")`
            edge_attrs = {
                edge_attr: bound.arguments.get(val, 1) if isinstance(val, str) else val
                for key, val in edge_attrs.items()
                if (edge_attr := bound.arguments[key]) is not None
            }

        preserve_node_attrs = self.preserve_node_attrs
        node_attrs = self.node_attrs
        if preserve_node_attrs is False:
            # e.g. `preserve_node_attrs=False`
            pass
        elif preserve_node_attrs is True:
            # e.g. `preserve_node_attrs=True`
            node_attrs = None
        elif isinstance(preserve_node_attrs, str):
            if bound.arguments[preserve_node_attrs] is True or callable(
                bound.arguments[preserve_node_attrs]
            ):
                # e.g. `preserve_node_attrs="attr"` and `func(attr=True)`
                # e.g. `preserve_node_attrs="attr"` and `func(attr=myfunc)`
                preserve_node_attrs = True
                node_attrs = None
            elif bound.arguments[preserve_node_attrs] is False and (
                isinstance(node_attrs, str)
                and node_attrs == preserve_node_attrs
                or isinstance(node_attrs, dict)
                and preserve_node_attrs in node_attrs
            ):
                # e.g. `preserve_node_attrs="attr"` and `func(attr=False)`
                # Treat `False` argument as meaning "preserve_node_data=False"
                # and not `False` as the node attribute to use. Is this used?
                preserve_node_attrs = False
                node_attrs = None
            else:
                # e.g. `preserve_node_attrs="attr"` and `func(attr="weight")`
                preserve_node_attrs = False
        # Else: e.g. `preserve_node_attrs={"G": {"pos": None}}`

        if node_attrs is None:
            # May have been set to None above b/c all attributes are preserved
            pass
        elif isinstance(node_attrs, str):
            if node_attrs[0] == "[":
                # e.g. `node_attrs="[node_attributes]"` (argument of list of attributes)
                # e.g. `func(node_attributes=["foo", "bar"])`
                node_attrs = {
                    node_attr: None for node_attr in bound.arguments[node_attrs[1:-1]]
                }
            elif callable(bound.arguments[node_attrs]):
                # e.g. `node_attrs="weight"` and `func(weight=myfunc)`
                preserve_node_attrs = True
                node_attrs = None
            elif bound.arguments[node_attrs] is not None:
                # e.g. `node_attrs="weight"` and `func(weight="foo")`
                node_attrs = {bound.arguments[node_attrs]: None}
            else:
                # e.g. `node_attrs="weight"` and `func(weight=None)`
                node_attrs = None
        else:
            # e.g. `node_attrs={"attr": "default"}` and `func(attr="foo", default=7)`
            # e.g. `node_attrs={"attr": 0}` and `func(attr="foo")`
            node_attrs = {
                node_attr: bound.arguments.get(val) if isinstance(val, str) else val
                for key, val in node_attrs.items()
                if (node_attr := bound.arguments[key]) is not None
            }

        preserve_graph_attrs = self.preserve_graph_attrs

        # It should be safe to assume that we either have networkx graphs or backend graphs.
        # Future work: allow conversions between backends.
        for gname in self.graphs:
            if gname in self.list_graphs:
                bound.arguments[gname] = [
                    self._convert_graph(
                        backend_name,
                        g,
                        edge_attrs=edge_attrs,
                        node_attrs=node_attrs,
                        preserve_edge_attrs=preserve_edge_attrs,
                        preserve_node_attrs=preserve_node_attrs,
                        preserve_graph_attrs=preserve_graph_attrs,
                        graph_name=gname,
                        use_cache=use_cache,
                    )
                    if getattr(g, "__networkx_backend__", "networkx") == "networkx"
                    else g
                    for g in bound.arguments[gname]
                ]
            else:
                graph = bound.arguments[gname]
                if graph is None:
                    if gname in self.optional_graphs:
                        continue
                    raise TypeError(
                        f"Missing required graph argument `{gname}` in {self.name} function"
                    )
                if isinstance(preserve_edge_attrs, dict):
                    preserve_edges = False
                    edges = preserve_edge_attrs.get(gname, edge_attrs)
                else:
                    preserve_edges = preserve_edge_attrs
                    edges = edge_attrs
                if isinstance(preserve_node_attrs, dict):
                    preserve_nodes = False
                    nodes = preserve_node_attrs.get(gname, node_attrs)
                else:
                    preserve_nodes = preserve_node_attrs
                    nodes = node_attrs
                if isinstance(preserve_graph_attrs, set):
                    preserve_graph = gname in preserve_graph_attrs
                else:
                    preserve_graph = preserve_graph_attrs
                if getattr(graph, "__networkx_backend__", "networkx") == "networkx":
                    bound.arguments[gname] = self._convert_graph(
                        backend_name,
                        graph,
                        edge_attrs=edges,
                        node_attrs=nodes,
                        preserve_edge_attrs=preserve_edges,
                        preserve_node_attrs=preserve_nodes,
                        preserve_graph_attrs=preserve_graph,
                        graph_name=gname,
                        use_cache=use_cache,
                    )
        bound_kwargs = bound.kwargs
        del bound_kwargs["backend"]
        return bound.args, bound_kwargs

    def _convert_graph(
        self,
        backend_name,
        graph,
        *,
        edge_attrs,
        node_attrs,
        preserve_edge_attrs,
        preserve_node_attrs,
        preserve_graph_attrs,
        graph_name,
        use_cache,
    ):
        if (
            use_cache
            and (nx_cache := getattr(graph, "__networkx_cache__", None)) is not None
        ):
            cache = nx_cache.setdefault("backends", {}).setdefault(backend_name, {})
            # edge_attrs: dict | None
            # node_attrs: dict | None
            # preserve_edge_attrs: bool (False if edge_attrs is not None)
            # preserve_node_attrs: bool (False if node_attrs is not None)
            key = edge_key, node_key = (
                frozenset(edge_attrs.items())
                if edge_attrs is not None
                else preserve_edge_attrs,
                frozenset(node_attrs.items())
                if node_attrs is not None
                else preserve_node_attrs,
            )
            if cache:
                warning_message = (
                    f"Using cached graph for {backend_name!r} backend in "
                    f"call to {self.name}.\n\nFor the cache to be consistent "
                    "(i.e., correct), the input graph must not have been "
                    "manually mutated since the cached graph was created. "
                    "Examples of manually mutating the graph data structures "
                    "resulting in an inconsistent cache include:\n\n"
                    "    >>> G[u][v][key] = val\n\n"
                    "and\n\n"
                    "    >>> for u, v, d in G.edges(data=True):\n"
                    "    ...     d[key] = val\n\n"
                    "Using methods such as `G.add_edge(u, v, weight=val)` "
                    "will correctly clear the cache to keep it consistent. "
                    "You may also use `G.__networkx_cache__.clear()` to "
                    "manually clear the cache, or set `G.__networkx_cache__` "
                    "to None to disable caching for G. Enable or disable caching "
                    "globally via `nx.config.cache_converted_graphs` config.\n\n"
                    "To disable this warning:\n\n"
                    '    >>> nx.config.warnings.discard("cache")\n'
                )
                # Do a simple search for a cached graph with compatible data.
                # For example, if we need a single attribute, then it's okay
                # to use a cached graph that preserved all attributes.
                # This looks for an exact match first.
                for compat_key in itertools.product(
                    (edge_key, True) if edge_key is not True else (True,),
                    (node_key, True) if node_key is not True else (True,),
                ):
                    if (rv := cache.get(compat_key)) is not None:
                        if "cache" in config.warnings:
                            warnings.warn(warning_message)
                        return rv
                if edge_key is not True and node_key is not True:
                    # Iterate over the items in `cache` to see if any are compatible.
                    # For example, if no edge attributes are needed, then a graph
                    # with any edge attribute will suffice. We use the same logic
                    # below (but switched) to clear unnecessary items from the cache.
                    # Use `list(cache.items())` to be thread-safe.
                    for (ekey, nkey), val in list(cache.items()):
                        if edge_key is False or ekey is True:
                            pass  # Cache works for edge data!
                        elif (
                            edge_key is True
                            or ekey is False
                            or not edge_key.issubset(ekey)
                        ):
                            continue  # Cache missing required edge data; does not work
                        if node_key is False or nkey is True:
                            pass  # Cache works for node data!
                        elif (
                            node_key is True
                            or nkey is False
                            or not node_key.issubset(nkey)
                        ):
                            continue  # Cache missing required node data; does not work
                        if "cache" in config.warnings:
                            warnings.warn(warning_message)
                        return val

        backend = _load_backend(backend_name)
        rv = backend.convert_from_nx(
            graph,
            edge_attrs=edge_attrs,
            node_attrs=node_attrs,
            preserve_edge_attrs=preserve_edge_attrs,
            preserve_node_attrs=preserve_node_attrs,
            # Always preserve graph attrs when we are caching b/c this should be
            # cheap and may help prevent extra (unnecessary) conversions. Because
            # we do this, we don't need `preserve_graph_attrs` in the cache key.
            preserve_graph_attrs=preserve_graph_attrs or use_cache,
            name=self.name,
            graph_name=graph_name,
        )
        if use_cache and nx_cache is not None:
            # Remove old cached items that are no longer necessary since they
            # are dominated/subsumed/outdated by what was just calculated.
            # This uses the same logic as above, but with keys switched.
            cache[key] = rv  # Set at beginning to be thread-safe
            for cur_key in list(cache):
                if cur_key == key:
                    continue
                ekey, nkey = cur_key
                if ekey is False or edge_key is True:
                    pass
                elif ekey is True or edge_key is False or not ekey.issubset(edge_key):
                    continue
                if nkey is False or node_key is True:
                    pass
                elif nkey is True or node_key is False or not nkey.issubset(node_key):
                    continue
                cache.pop(cur_key, None)  # Use pop instead of del to be thread-safe

        return rv

    def _convert_and_call(
        self, backend_name, args, kwargs, backends_kwargs, *, fallback_to_nx=False
    ):
        """Call this dispatchable function with a backend, converting graphs if necessary."""
        backend = _load_backend(backend_name)
        if not self._can_backend_run(
            backend_name, *args, **kwargs, **backends_kwargs.get(backend_name, {})
        ):
            if fallback_to_nx:
                return self.orig_func(*args, **kwargs)
            msg = f"'{self.name}' not implemented by {backend_name}"
            if hasattr(backend, self.name):
                msg += " with the given arguments"
            raise RuntimeError(msg)

        try:
            converted_args, converted_kwargs = self._convert_arguments(
                backend_name, args, kwargs, use_cache=config.cache_converted_graphs
            )
            converted_kwargs.update(backends_kwargs.get(backend_name, {}))
            _logger.debug(
                f"using backend '{backend_name}' for call to `{self.name}' "
                f"with args: {converted_args}, kwargs: {converted_kwargs}"
            )
            result = getattr(backend, self.name)(*converted_args, **converted_kwargs)
        except NotImplementedError as exc:
            if fallback_to_nx:
                return self.orig_func(*args, **kwargs)
            raise

        return result

    def _convert_and_call_for_tests(
        self, backend_name, args, kwargs, backends_kwargs, *, fallback_to_nx=False
    ):
        """Call this dispatchable function with a backend; for use with testing."""
        backend = _load_backend(backend_name)
        if not self._can_backend_run(
            backend_name, *args, **kwargs, **backends_kwargs.get(backend_name, {})
        ):
            if fallback_to_nx or not self.graphs:
                return self.orig_func(*args, **kwargs)

            import pytest

            msg = f"'{self.name}' not implemented by {backend_name}"
            if hasattr(backend, self.name):
                msg += " with the given arguments"
            pytest.xfail(msg)

        from collections.abc import Iterable, Iterator, Mapping
        from copy import copy
        from io import BufferedReader, BytesIO, StringIO, TextIOWrapper
        from itertools import tee
        from random import Random

        import numpy as np
        from numpy.random import Generator, RandomState
        from scipy.sparse import sparray

        # We sometimes compare the backend result to the original result,
        # so we need two sets of arguments. We tee iterators and copy
        # random state so that they may be used twice.
        if not args:
            args1 = args2 = args
        else:
            args1, args2 = zip(
                *(
                    (arg, copy(arg))
                    if isinstance(
                        arg, BytesIO | StringIO | Random | Generator | RandomState
                    )
                    else tee(arg)
                    if isinstance(arg, Iterator)
                    and not isinstance(arg, BufferedReader | TextIOWrapper)
                    else (arg, arg)
                    for arg in args
                )
            )
        if not kwargs:
            kwargs1 = kwargs2 = kwargs
        else:
            kwargs1, kwargs2 = zip(
                *(
                    ((k, v), (k, copy(v)))
                    if isinstance(
                        v, BytesIO | StringIO | Random | Generator | RandomState
                    )
                    else ((k, (teed := tee(v))[0]), (k, teed[1]))
                    if isinstance(v, Iterator)
                    and not isinstance(v, BufferedReader | TextIOWrapper)
                    else ((k, v), (k, v))
                    for k, v in kwargs.items()
                )
            )
            kwargs1 = dict(kwargs1)
            kwargs2 = dict(kwargs2)
        try:
            converted_args, converted_kwargs = self._convert_arguments(
                backend_name, args1, kwargs1, use_cache=False
            )
            converted_kwargs.update(backends_kwargs.get(backend_name, {}))
            _logger.debug(
                f"using backend '{backend_name}' for call to `{self.name}' "
                f"with args: {converted_args}, kwargs: {converted_kwargs}"
            )
            result = getattr(backend, self.name)(*converted_args, **converted_kwargs)
        except NotImplementedError as exc:
            if fallback_to_nx:
                return self.orig_func(*args2, **kwargs2)
            import pytest

            pytest.xfail(
                exc.args[0] if exc.args else f"{self.name} raised {type(exc).__name__}"
            )
        # Verify that `self._returns_graph` is correct. This compares the return type
        # to the type expected from `self._returns_graph`. This handles tuple and list
        # return types, but *does not* catch functions that yield graphs.
        if (
            self._returns_graph
            != (
                isinstance(result, nx.Graph)
                or hasattr(result, "__networkx_backend__")
                or isinstance(result, tuple | list)
                and any(
                    isinstance(x, nx.Graph) or hasattr(x, "__networkx_backend__")
                    for x in result
                )
            )
            and not (
                # May return Graph or None
                self.name in {"check_planarity", "check_planarity_recursive"}
                and any(x is None for x in result)
            )
            and not (
                # May return Graph or dict
                self.name in {"held_karp_ascent"}
                and any(isinstance(x, dict) for x in result)
            )
            and self.name
            not in {
                # yields graphs
                "all_triads",
                "general_k_edge_subgraphs",
                # yields graphs or arrays
                "nonisomorphic_trees",
            }
        ):
            raise RuntimeError(f"`returns_graph` is incorrect for {self.name}")

        def check_result(val, depth=0):
            if isinstance(val, np.number):
                raise RuntimeError(
                    f"{self.name} returned a numpy scalar {val} ({type(val)}, depth={depth})"
                )
            if isinstance(val, np.ndarray | sparray):
                return
            if isinstance(val, nx.Graph):
                check_result(val._node, depth=depth + 1)
                check_result(val._adj, depth=depth + 1)
                return
            if isinstance(val, Iterator):
                raise NotImplementedError
            if isinstance(val, Iterable) and not isinstance(val, str):
                for x in val:
                    check_result(x, depth=depth + 1)
            if isinstance(val, Mapping):
                for x in val.values():
                    check_result(x, depth=depth + 1)

        def check_iterator(it):
            for val in it:
                try:
                    check_result(val)
                except RuntimeError as exc:
                    raise RuntimeError(
                        f"{self.name} returned a numpy scalar {val} ({type(val)})"
                    ) from exc
                yield val

        if self.name in {"from_edgelist"}:
            # numpy scalars are explicitly given as values in some tests
            pass
        elif isinstance(result, Iterator):
            result = check_iterator(result)
        else:
            try:
                check_result(result)
            except RuntimeError as exc:
                raise RuntimeError(
                    f"{self.name} returned a numpy scalar {result} ({type(result)})"
                ) from exc
            check_result(result)

        if self.name in {
            "edmonds_karp",
            "barycenter",
            "contracted_edge",
            "contracted_nodes",
            "stochastic_graph",
            "relabel_nodes",
            "maximum_branching",
            "incremental_closeness_centrality",
            "minimal_branching",
            "minimum_spanning_arborescence",
            "recursive_simple_cycles",
            "connected_double_edge_swap",
        }:
            # Special-case algorithms that mutate input graphs
            bound = self.__signature__.bind(*converted_args, **converted_kwargs)
            bound.apply_defaults()
            bound2 = self.__signature__.bind(*args2, **kwargs2)
            bound2.apply_defaults()
            if self.name in {
                "minimal_branching",
                "minimum_spanning_arborescence",
                "recursive_simple_cycles",
                "connected_double_edge_swap",
            }:
                G1 = backend.convert_to_nx(bound.arguments["G"])
                G2 = bound2.arguments["G"]
                G2._adj = G1._adj
                if G2.is_directed():
                    G2._pred = G1._pred
                nx._clear_cache(G2)
            elif self.name == "edmonds_karp":
                R1 = backend.convert_to_nx(bound.arguments["residual"])
                R2 = bound2.arguments["residual"]
                if R1 is not None and R2 is not None:
                    for k, v in R1.edges.items():
                        R2.edges[k]["flow"] = v["flow"]
                    R2.graph.update(R1.graph)
                    nx._clear_cache(R2)
            elif self.name == "barycenter" and bound.arguments["attr"] is not None:
                G1 = backend.convert_to_nx(bound.arguments["G"])
                G2 = bound2.arguments["G"]
                attr = bound.arguments["attr"]
                for k, v in G1.nodes.items():
                    G2.nodes[k][attr] = v[attr]
                nx._clear_cache(G2)
            elif (
                self.name in {"contracted_nodes", "contracted_edge"}
                and not bound.arguments["copy"]
            ):
                # Edges and nodes changed; node "contraction" and edge "weight" attrs
                G1 = backend.convert_to_nx(bound.arguments["G"])
                G2 = bound2.arguments["G"]
                G2.__dict__.update(G1.__dict__)
                nx._clear_cache(G2)
            elif self.name == "stochastic_graph" and not bound.arguments["copy"]:
                G1 = backend.convert_to_nx(bound.arguments["G"])
                G2 = bound2.arguments["G"]
                for k, v in G1.edges.items():
                    G2.edges[k]["weight"] = v["weight"]
                nx._clear_cache(G2)
            elif (
                self.name == "relabel_nodes"
                and not bound.arguments["copy"]
                or self.name in {"incremental_closeness_centrality"}
            ):
                G1 = backend.convert_to_nx(bound.arguments["G"])
                G2 = bound2.arguments["G"]
                if G1 is G2:
                    return G2
                G2._node.clear()
                G2._node.update(G1._node)
                G2._adj.clear()
                G2._adj.update(G1._adj)
                if hasattr(G1, "_pred") and hasattr(G2, "_pred"):
                    G2._pred.clear()
                    G2._pred.update(G1._pred)
                if hasattr(G1, "_succ") and hasattr(G2, "_succ"):
                    G2._succ.clear()
                    G2._succ.update(G1._succ)
                nx._clear_cache(G2)
                if self.name == "relabel_nodes":
                    return G2
            return backend.convert_to_nx(result)

        converted_result = backend.convert_to_nx(result)
        if isinstance(converted_result, nx.Graph) and self.name not in {
            "boykov_kolmogorov",
            "preflow_push",
            "quotient_graph",
            "shortest_augmenting_path",
            "spectral_graph_forge",
            # We don't handle tempfile.NamedTemporaryFile arguments
            "read_gml",
            "read_graph6",
            "read_sparse6",
            # We don't handle io.BufferedReader or io.TextIOWrapper arguments
            "bipartite_read_edgelist",
            "read_adjlist",
            "read_edgelist",
            "read_graphml",
            "read_multiline_adjlist",
            "read_pajek",
            "from_pydot",
            "pydot_read_dot",
            "agraph_read_dot",
            # graph comparison fails b/c of nan values
            "read_gexf",
        }:
            # For graph return types (e.g. generators), we compare that results are
            # the same between the backend and networkx, then return the original
            # networkx result so the iteration order will be consistent in tests.
            G = self.orig_func(*args2, **kwargs2)
            if not nx.utils.graphs_equal(G, converted_result):
                assert G.number_of_nodes() == converted_result.number_of_nodes()
                assert G.number_of_edges() == converted_result.number_of_edges()
                assert G.graph == converted_result.graph
                assert G.nodes == converted_result.nodes
                assert G.adj == converted_result.adj
                assert type(G) is type(converted_result)
                raise AssertionError("Graphs are not equal")
            return G
        return converted_result

    def _make_doc(self):
        """Generate the backends section at the end for functions having an alternate
        backend implementation(s) using the `backend_info` entry-point."""

        if not self.backends:
            return self._orig_doc
        lines = [
            "Backends",
            "--------",
        ]
        for backend in sorted(self.backends):
            info = backend_info[backend]
            if "short_summary" in info:
                lines.append(f"{backend} : {info['short_summary']}")
            else:
                lines.append(backend)
            if "functions" not in info or self.name not in info["functions"]:
                lines.append("")
                continue

            func_info = info["functions"][self.name]

            # Renaming extra_docstring to additional_docs
            if func_docs := (
                func_info.get("additional_docs") or func_info.get("extra_docstring")
            ):
                lines.extend(
                    f"  {line}" if line else line for line in func_docs.split("\n")
                )
                add_gap = True
            else:
                add_gap = False

            # Renaming extra_parameters to additional_parameters
            if extra_parameters := (
                func_info.get("extra_parameters")
                or func_info.get("additional_parameters")
            ):
                if add_gap:
                    lines.append("")
                lines.append("  Additional parameters:")
                for param in sorted(extra_parameters):
                    lines.append(f"    {param}")
                    if desc := extra_parameters[param]:
                        lines.append(f"      {desc}")
                    lines.append("")
            else:
                lines.append("")

            if func_url := func_info.get("url"):
                lines.append(f"[`Source <{func_url}>`_]")
                lines.append("")

        lines.pop()  # Remove last empty line
        to_add = "\n    ".join(lines)
        return f"{self._orig_doc.rstrip()}\n\n    {to_add}"

    def __reduce__(self):
        """Allow this object to be serialized with pickle.

        This uses the global registry `_registered_algorithms` to deserialize.
        """
        return _restore_dispatchable, (self.name,)


def _restore_dispatchable(name):
    return _registered_algorithms[name]


if os.environ.get("_NETWORKX_BUILDING_DOCS_"):
    # When building docs with Sphinx, use the original function with the
    # dispatched __doc__, b/c Sphinx renders normal Python functions better.
    # This doesn't show e.g. `*, backend=None, **backend_kwargs` in the
    # signatures, which is probably okay. It does allow the docstring to be
    # updated based on the installed backends.
    _orig_dispatchable = _dispatchable

    def _dispatchable(func=None, **kwargs):  # type: ignore[no-redef]
        if func is None:
            return partial(_dispatchable, **kwargs)
        dispatched_func = _orig_dispatchable(func, **kwargs)
        func.__doc__ = dispatched_func.__doc__
        return func

    _dispatchable.__doc__ = _orig_dispatchable.__new__.__doc__  # type: ignore[method-assign,assignment]
    _sig = inspect.signature(_orig_dispatchable.__new__)
    _dispatchable.__signature__ = _sig.replace(  # type: ignore[method-assign,assignment]
        parameters=[v for k, v in _sig.parameters.items() if k != "cls"]
    )<|MERGE_RESOLUTION|>--- conflicted
+++ resolved
@@ -797,25 +797,6 @@
                 )
             backend = _load_backend(graph_backend_name)
             if hasattr(backend, self.name):
-<<<<<<< HEAD
-                if "networkx" in graph_backend_names:
-                    # We need to convert networkx graphs to backend graphs.
-                    # There is currently no need to check `self.mutates_input` here.
-                    return self._convert_and_call(
-                        graph_backend_name,
-                        args,
-                        kwargs,
-                        backends_kwargs,
-                        fallback_to_nx=self._fallback_to_nx,
-                    )
-                # All graphs are backend graphs--no need to convert!
-                kwargs.update(backends_kwargs.get(graph_backend_name, {}))
-                _logger.debug(
-                    f"using backend '{graph_backend_name}' for call to `{self.name}' "
-                    f"with args: {args}, kwargs: {kwargs}"
-                )
-                return getattr(backend, self.name)(*args, **kwargs)
-=======
                 try:
                     if "networkx" in graph_backend_names:
                         # We need to convert networkx graphs to backend graphs.
@@ -824,9 +805,11 @@
                             graph_backend_name,
                             args,
                             kwargs,
+                            backends_kwargs,
                             fallback_to_nx=self._fallback_to_nx,
                         )
                     # All graphs are backend graphs--no need to convert!
+                    kwargs.update(backends_kwargs.get(graph_backend_name, {}))
                     _logger.debug(
                         f"using backend '{graph_backend_name}' for call to `{self.name}' "
                         f"with args: {args}, kwargs: {kwargs}"
@@ -844,7 +827,6 @@
                         "back to other backends in `nx.config.backend_priority`."
                     )
                     raise
->>>>>>> 35ce03be
             # Future work: try to convert and run with other backends in backend_priority
             raise NotImplementedError(
                 f"'{self.name}' not implemented by {graph_backend_name}. "
@@ -880,27 +862,18 @@
         ):
             # Should we warn or log if we don't convert b/c the input will be mutated?
             for backend_name in backend_priority:
-<<<<<<< HEAD
                 if self._should_backend_run(
                     backend_name,
                     *args,
                     **kwargs,
                     **backends_kwargs.get(backend_name, {}),
                 ):
-                    return self._convert_and_call(
-                        backend_name,
-                        args,
-                        kwargs,
-                        backends_kwargs,
-                        fallback_to_nx=self._fallback_to_nx,
-                    )
-=======
-                if self._should_backend_run(backend_name, *args, **kwargs):
                     try:
                         return self._convert_and_call(
                             backend_name,
                             args,
                             kwargs,
+                            backends_kwargs,
                             fallback_to_nx=self._fallback_to_nx,
                         )
                     except NotImplementedError as exc:
@@ -908,7 +881,6 @@
                             f"Backend {backend_name!r} raised {type(exc).__name__} "
                             f"when calling `{self.name}`. Trying next backend..."
                         )
->>>>>>> 35ce03be
         # Default: run with networkx on networkx inputs
         return self.orig_func(*args, **kwargs)
 
