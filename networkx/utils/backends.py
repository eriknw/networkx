"""
Docs for backend users
~~~~~~~~~~~~~~~~~~~~~~

NetworkX utilizes a plugin-dispatch architecture, which means we can plug in and
out of backends with minimal code changes. A valid NetworkX backend specifies
`entry points <https://packaging.python.org/en/latest/specifications/entry-points>`_,
named ``networkx.backends`` and an optional ``networkx.backend_info`` when it is
installed (not imported). This allows NetworkX to dispatch (redirect) function calls
to the backend so the execution flows to the designated backend
implementation, similar to how plugging a charger into a socket redirects the
electricity to your phone. This design enhances flexibility and integration, making
NetworkX more adaptable and efficient.

There are three main ways to use a backend after the package is installed.
You can set environment variables and run the exact same code you run for
NetworkX. You can use a keyword argument ``backend=...`` with the NetworkX
function. Or, you can convert the NetworkX Graph to a backend graph type and
call a NetworkX function supported by that backend. Environment variables
and backend keywords automatically convert your NetworkX Graph to the
backend type. Manually converting it yourself allows you to use that same
backend graph for more than one function call, reducing conversion time.

For example, you can set an environment variable before starting python to request
all dispatchable functions automatically dispatch to the given backend::

    bash> NETWORKX_AUTOMATIC_BACKENDS=cugraph python my_networkx_script.py

or you can specify the backend as a kwarg::

    nx.betweenness_centrality(G, k=10, backend="parallel")

or you can convert the NetworkX Graph object ``G`` into a Graph-like
object specific to the backend and then pass that in the NetworkX function::

    H = nx_parallel.ParallelGraph(G)
    nx.betweenness_centrality(H, k=10)

The first approach is useful when you don't want to change your NetworkX code and just want
to run your code on different backend(s). The second approach comes in handy when you
need to pass additional backend-specific arguments, for example::

    nx.betweenness_centrality(G, k=10, backend="parallel", get_chunks=get_chunks)

Here, ``get_chunks`` is not a NetworkX argument, but a nx_parallel-specific argument.

Note that ``"networkx"`` is the backend name for NetworkX. Hence, you may pass
``backend="networkx"`` to use the default implementation (converting if necessary).

How does this work?
-------------------

You might have seen the ``@nx._dispatchable`` decorator on
many of the NetworkX functions in the codebase. This decorator function works
by dispatching a NetworkX function to a specified backend if available, or running
it with NetworkX if no backend is specified or available. It checks if the specified
backend is valid and installed. If not, it raises an ``ImportError``. It also
resolves the graph arguments from the provided ``args`` and ``kwargs``, handling cases
where graphs are passed as positional arguments or keyword arguments. It then checks if
any of the resolved graphs are from a backend by checking if they have a
``__networkx_backend__`` attribute. The attribute ``__networkx_backend__`` holds a
string with the name of the ``entry_point`` (more on them later). If there are graphs
from a backend, it determines the priority of the backends based on the
``backend_priority`` configuration. If there are dispatchable graphs (i.e., graphs from
a backend), it checks if all graphs are from the same backend. If not, it raises a
``TypeError``. If a backend is specified and it matches the backend of the graphs, it
loads the backend and calls the corresponding function on the backend along with the
additional backend-specific ``backend_kwargs``. After calling the function the networkx
logger displays the ``DEBUG`` message, if the logging is enabled
(see :ref:`Introspection <introspect>` below). If no compatible
backend is found or the function is not implemented by the backend, it raises a
``NetworkXNotImplemented`` exception. And, if the function mutates the input graph or
returns a graph, graph generator or loader then it tries to convert and run the
function with a backend with automatic conversion. And it only convert and run if
``backend.should_run(...)`` returns ``True``. If no backend is used, it falls back to
running the original function with NetworkX. Refer the ``__call__`` method of the
``_dispatchable`` class for more details.

The NetworkX library does not need to know that a backend exists for it
to work. As long as the backend package creates the ``entry_point``, and
provides the correct interface, it will be called when the user requests
it using one of the three approaches described above. Some backends have
been working with the NetworkX developers to ensure smooth operation.
They are the following:

- `graphblas <https://github.com/python-graphblas/graphblas-algorithms>`_:
    OpenMP-enabled sparse linear algebra backend.
- `cugraph <https://github.com/rapidsai/cugraph/tree/branch-24.04/python/nx-cugraph>`_:
    GPU-accelerated backend.
- `parallel <https://github.com/networkx/nx-parallel>`_:
    Parallel backend for NetworkX algorithms.
- `loopback <https://github.com/networkx/networkx/blob/main/pyproject.toml#L53>`_:
    It's for testing purposes only and is not a real backend.

Note that the ``backend_name`` is e.g. ``parallel``, the package installed
is ``nx-parallel``, and we use ``nx_parallel`` while importing the package.

.. _introspect:

Introspection
-------------
Introspection techniques aim to demystify dispatching and backend graph conversion behaviors.

The primary way to see what the dispatch machinery is doing is by enabling logging.
This can help you verify that the backend you specified is being used.
You can enable NetworkX's backend logger to print to ``sys.stderr`` like this::

    import logging
    nxl = logging.getLogger("networkx")
    nxl.addHandler(logging.StreamHandler())
    nxl.setLevel(logging.DEBUG)

And you can disable it by running this::

    nxl.setLevel(logging.CRITICAL)

Refer to :external+python:mod:`logging` to learn more about the logging facilities in Python.

By looking at the ``.backends`` attribute, you can get the set of all currently
installed backends that implement a particular function. For example::

    >>> nx.betweenness_centrality.backends  # doctest: +SKIP
    {'parallel'}

The function docstring will also show which installed backends support it
along with any backend-specific notes and keyword arguments::

    >>> help(nx.betweenness_centrality)  # doctest: +SKIP
    ...
    Backends
    --------
    parallel : Parallel backend for NetworkX algorithms
      The parallel computation is implemented by dividing the nodes into chunks
      and computing betweenness centrality for each chunk concurrently.
    ...

The NetworkX documentation website also includes info about trusted backends of NetworkX in function references.
For example, see :func:`~networkx.algorithms.shortest_paths.weighted.all_pairs_bellman_ford_path_length`.

Introspection capabilities are currently limited, but we are working to improve them.
We plan to make it easier to answer questions such as:

- What happened (and why)?
- What *will* happen (and why)?
- Where was time spent (including conversions)?
- What is in the cache and how much memory is it using?

Transparency is essential to allow for greater understanding, debug-ability,
and customization. After all, NetworkX dispatching is extremely flexible and can
support advanced workflows with multiple backends and fine-tuned configuration,
but introspection is necessary to inform *when* and *how* to evolve your workflow
to meet your needs. If you have suggestions for how to improve introspection, please
`let us know <https://github.com/networkx/networkx/issues/new>`_!

Docs for backend developers
~~~~~~~~~~~~~~~~~~~~~~~~~~~

Creating a custom backend
-------------------------

1.  Defining a ``BackendInterface`` object:

    Note that the ``BackendInterface`` doesn't need to must be a class. It can be an
    instance of a class, or a module as well. You can define the following methods or
    functions in your backend's ``BackendInterface`` object.:

    1. ``convert_from_nx`` and ``convert_to_nx`` methods or functions are required for
       backend dispatching to work. The arguments to ``convert_from_nx`` are:

       - ``G`` : NetworkX Graph
       - ``edge_attrs`` : dict, optional
            Dictionary mapping edge attributes to default values if missing in ``G``.
            If None, then no edge attributes will be converted and default may be 1.
       - ``node_attrs``: dict, optional
            Dictionary mapping node attributes to default values if missing in ``G``.
            If None, then no node attributes will be converted.
       - ``preserve_edge_attrs`` : bool
            Whether to preserve all edge attributes.
       - ``preserve_node_attrs`` : bool
            Whether to preserve all node attributes.
       - ``preserve_graph_attrs`` : bool
            Whether to preserve all graph attributes.
       - ``preserve_all_attrs`` : bool
            Whether to preserve all graph, node, and edge attributes.
       - ``name`` : str
            The name of the algorithm.
       - ``graph_name`` : str
            The name of the graph argument being converted.

    2. ``can_run`` (Optional):
          If your backend only partially implements an algorithm, you can define
          a ``can_run(name, args, kwargs)`` function in your ``BackendInterface`` object that
          returns True or False indicating whether the backend can run the algorithm with
          the given arguments or not. Instead of a boolean you can also return a string
          message to inform the user why that algorithm can't be run.

    3. ``should_run`` (Optional):
          A backend may also define ``should_run(name, args, kwargs)``
          that is similar to ``can_run``, but answers whether the backend *should* be run.
          ``should_run`` is only run when performing backend graph conversions. Like
          ``can_run``, it receives the original arguments so it can decide whether it
          should be run by inspecting the arguments. ``can_run`` runs before
          ``should_run``, so ``should_run`` may assume ``can_run`` is True. If not
          implemented by the backend, ``can_run``and ``should_run`` are assumed to
          always return True if the backend implements the algorithm.

    4. ``on_start_tests`` (Optional):
          A special ``on_start_tests(items)`` function may be defined by the backend.
          It will be called with the list of NetworkX tests discovered. Each item
          is a test object that can be marked as xfail if the backend does not support
          the test using ``item.add_marker(pytest.mark.xfail(reason=...))``.

2.  Adding entry points

    To be discoverable by NetworkX, your package must register an
    `entry-point <https://packaging.python.org/en/latest/specifications/entry-points>`_
    ``networkx.backends`` in the package's metadata, with a `key pointing to your
    dispatch object <https://packaging.python.org/en/latest/guides/creating-and-discovering-plugins/#using-package-metadata>`_ .
    For example, if you are using ``setuptools`` to manage your backend package,
    you can `add the following to your pyproject.toml file <https://setuptools.pypa.io/en/latest/userguide/entry_point.html>`_::

        [project.entry-points."networkx.backends"]
        backend_name = "your_backend_interface_object"

    You can also add the ``backend_info`` entry-point. It points towards the ``get_info``
    function that returns all the backend information, which is then used to build the
    "Additional Backend Implementation" box at the end of algorithm's documentation
    page. Note that the `get_info` function shouldn't import your backend package.::

        [project.entry-points."networkx.backend_info"]
        backend_name = "your_get_info_function"

    The ``get_info`` should return a dictionary with following key-value pairs:
        - ``backend_name`` : str or None
            It is the name passed in the ``backend`` kwarg.
        - ``project`` : str or None
            The name of your backend project.
        - ``package`` : str or None
            The name of your backend package.
        - ``url`` : str or None
            This is the url to either your backend's codebase or documentation, and
            will be displayed as a hyperlink to the ``backend_name``, in the
            "Additional backend implementations" section.
        - ``short_summary`` : str or None
            One line summary of your backend which will be displayed in the
            "Additional backend implementations" section.
        - ``default_config`` : dict
            A dictionary mapping the backend config parameter names to their default values.
            This is used to automatically initialise the default configs for all the
            installed backends at the time of networkx's import.

            .. seealso:: `~networkx.utils.configs.Config`

        - ``functions`` : dict or None
            A dictionary mapping function names to a dictionary of information
            about the function. The information can include the following keys:

            - ``url`` : str or None
              The url to ``function``'s source code or documentation.
            - ``additional_docs`` : str or None
              A short description or note about the backend function's
              implementation.
            - ``additional_parameters`` : dict or None
              A dictionary mapping additional parameters headers to their
              short descriptions. For example::

                  "additional_parameters": {
                      'param1 : str, function (default = "chunks")' : "...",
                      'param2 : int' : "...",
                  }

            If any of these keys are not present, the corresponding information
            will not be displayed in the "Additional backend implementations"
            section on NetworkX docs website.

        Note that your backend's docs would only appear on the official NetworkX docs only
        if your backend is a trusted backend of NetworkX, and is present in the
        `.circleci/config.yml` and `.github/workflows/deploy-docs.yml` files in the
        NetworkX repository.

3.  Defining a Backend Graph class

    The backend must create an object with an attribute ``__networkx_backend__`` that holds
    a string with the entry point name::

        class BackendGraph:
            __networkx_backend__ = "backend_name"
            ...

    A backend graph instance may have a ``G.__networkx_cache__`` dict to enable
    caching, and care should be taken to clear the cache when appropriate.

Testing the Custom backend
--------------------------

To test your custom backend, you can run the NetworkX test suite on your backend.
This also ensures that the custom backend is compatible with NetworkX's API.
The following steps will help you run the tests:

1. Setting Backend Environment Variables:
    - ``NETWORKX_TEST_BACKEND`` : Setting this to your backend's ``backend_name`` will
      let NetworkX's dispatch machinery to automatically convert a regular NetworkX
      ``Graph``, ``DiGraph``, ``MultiGraph``, etc. to their backend equivalents, using
      ``your_backend_interface_object.convert_from_nx(G, ...)`` function.
    - ``NETWORKX_FALLBACK_TO_NX`` (default=False) : Setting this variable to `True` will
      instruct tests to use a NetworkX ``Graph`` for algorithms not implemented by your
      custom backend. Setting this to `False` will only run the tests for algorithms
      implemented by your custom backend and tests for other algorithms will ``xfail``.

2. Running Tests:
    You can invoke NetworkX tests for your custom backend with the following commands::

        NETWORKX_TEST_BACKEND=<backend_name>
        NETWORKX_FALLBACK_TO_NX=True # or False
        pytest --pyargs networkx

How tests are run?
------------------

1. While dispatching to the backend implementation the ``_convert_and_call`` function
   is used and while testing the ``_convert_and_call_for_tests`` function is used.
   Other than testing it also checks for functions that return numpy scalars, and
   for functions that return graphs it runs the backend implementation and the
   networkx implementation and then converts the backend graph into a NetworkX graph
   and then compares them, and returns the networkx graph. This can be regarded as
   (pragmatic) technical debt. We may replace these checks in the future.

2. Conversions while running tests:
    - Convert NetworkX graphs using ``<your_backend_interface_object>.convert_from_nx(G, ...)`` into
      the backend graph.
    - Pass the backend graph objects to the backend implementation of the algorithm.
    - Convert the result back to a form expected by NetworkX tests using
      ``<your_backend_interface_object>.convert_to_nx(result, ...)``.
    - For nx_loopback, the graph is copied using the dispatchable metadata

3. Dispatchable algorithms that are not implemented by the backend
   will cause a ``pytest.xfail``, when the ``NETWORKX_FALLBACK_TO_NX``
   environment variable is set to ``False``, giving some indication that
   not all tests are running, while avoiding causing an explicit failure.
"""

import inspect
import itertools
import logging
import os
import warnings
from functools import partial
from importlib.metadata import entry_points

import networkx as nx

from .decorators import argmap

__all__ = ["_dispatchable"]

_logger = logging.getLogger(__name__)


def _do_nothing():
    """This does nothing at all, yet it helps turn `_dispatchable` into functions."""


def _get_backends(group, *, load_and_call=False):
    """
    Retrieve NetworkX ``backends`` and ``backend_info`` from the entry points.

    Parameters
    -----------
    group : str
        The entry_point to be retrieved.
    load_and_call : bool, optional
        If True, load and call the backend. Defaults to False.

    Returns
    --------
    dict
        A dictionary mapping backend names to their respective backend objects.

    Notes
    ------
    If a backend is defined more than once, a warning is issued.
    The `nx_loopback` backend is removed if it exists, as it is only available during testing.
    A warning is displayed if an error occurs while loading a backend.
    """
    items = entry_points(group=group)
    rv = {}
    for ep in items:
        if ep.name in rv:
            warnings.warn(
                f"networkx backend defined more than once: {ep.name}",
                RuntimeWarning,
                stacklevel=2,
            )
        elif load_and_call:
            try:
                rv[ep.name] = ep.load()()
            except Exception as exc:
                warnings.warn(
                    f"Error encountered when loading info for backend {ep.name}: {exc}",
                    RuntimeWarning,
                    stacklevel=2,
                )
        else:
            rv[ep.name] = ep
    rv.pop("nx_loopback", None)
    return rv


# Note: "networkx" will be in `backend_info`, but not `backends` or `config.backends`.
# It is valid to use "networkx"` as backend argument and in `config.backend_priority`.
backends = _get_backends("networkx.backends")
backend_info = _get_backends("networkx.backend_info", load_and_call=True)
# Ensure all backends are in `backend_info`
backend_info.update((backend, {}) for backend in backends.keys() - backend_info.keys())

# We must import from config after defining `backends` above
from .configs import Config, config

# Get default configuration from environment variables at import time
config.backend_priority = [
    x.strip()
    for x in os.environ.get(
        "NETWORKX_BACKEND_PRIORITY",
        os.environ.get("NETWORKX_AUTOMATIC_BACKENDS", ""),
    ).split(",")
    if x.strip()
]
# Initialize default configuration for backends
config.backends = Config(
    **{
        backend: (
            cfg if isinstance(cfg := info["default_config"], Config) else Config(**cfg)
        )
        if "default_config" in info
        else Config()
        for backend, info in backend_info.items()
    }
)
backend_info["networkx"] = {}
type(config.backends).__doc__ = "All installed NetworkX backends and their configs."

# Load and cache backends on-demand
_loaded_backends = {}  # type: ignore[var-annotated]


def _always_run(name, args, kwargs):
    return True


def _load_backend(backend_name):
    if backend_name in _loaded_backends:
        return _loaded_backends[backend_name]
    rv = _loaded_backends[backend_name] = backends[backend_name].load()
    if not hasattr(rv, "can_run"):
        rv.can_run = _always_run
    if not hasattr(rv, "should_run"):
        rv.should_run = _always_run
    return rv


_registered_algorithms = {}


class _dispatchable:
    _is_testing = False
    _fallback_to_nx = (
        os.environ.get("NETWORKX_FALLBACK_TO_NX", "true").strip().lower() == "true"
    )

    def __new__(
        cls,
        func=None,
        *,
        name=None,
        graphs="G",
        edge_attrs=None,
        node_attrs=None,
        preserve_edge_attrs=False,
        preserve_node_attrs=False,
        preserve_graph_attrs=False,
        preserve_all_attrs=False,
        mutates_input=False,
        returns_graph=False,
    ):
        """A decorator function that is used to redirect the execution of ``func``
        function to its backend implementation.

        This decorator function dispatches to
        a different backend implementation based on the input graph types, and it also
        manages all the ``backend_kwargs``. Usage can be any of the following decorator
        forms:

        - ``@_dispatchable``
        - ``@_dispatchable()``
        - ``@_dispatchable(name="override_name")``
        - ``@_dispatchable(graphs="graph_var_name")``
        - ``@_dispatchable(edge_attrs="weight")``
        - ``@_dispatchable(graphs={"G": 0, "H": 1}, edge_attrs={"weight": "default"})``
            with 0 and 1 giving the position in the signature function for graph
            objects. When ``edge_attrs`` is a dict, keys are keyword names and values
            are defaults.

        Parameters
        ----------
        func : callable, optional
            The function to be decorated. If ``func`` is not provided, returns a
            partial object that can be used to decorate a function later. If ``func``
            is provided, returns a new callable object that dispatches to a backend
            algorithm based on input graph types.

        name : str, optional
            The name of the algorithm to use for dispatching. If not provided,
            the name of ``func`` will be used. ``name`` is useful to avoid name
            conflicts, as all dispatched algorithms live in a single namespace.
            For example, ``tournament.is_strongly_connected`` had a name conflict
            with the standard ``nx.is_strongly_connected``, so we used
            ``@_dispatchable(name="tournament_is_strongly_connected")``.

        graphs : str or dict or None, default "G"
            If a string, the parameter name of the graph, which must be the first
            argument of the wrapped function. If more than one graph is required
            for the algorithm (or if the graph is not the first argument), provide
            a dict keyed to argument names with argument position as values for each
            graph argument. For example, ``@_dispatchable(graphs={"G": 0, "auxiliary?": 4})``
            indicates the 0th parameter ``G`` of the function is a required graph,
            and the 4th parameter ``auxiliary?`` is an optional graph.
            To indicate that an argument is a list of graphs, do ``"[graphs]"``.
            Use ``graphs=None``, if *no* arguments are NetworkX graphs such as for
            graph generators, readers, and conversion functions.

        edge_attrs : str or dict, optional
            ``edge_attrs`` holds information about edge attribute arguments
            and default values for those edge attributes.
            If a string, ``edge_attrs`` holds the function argument name that
            indicates a single edge attribute to include in the converted graph.
            The default value for this attribute is 1. To indicate that an argument
            is a list of attributes (all with default value 1), use e.g. ``"[attrs]"``.
            If a dict, ``edge_attrs`` holds a dict keyed by argument names, with
            values that are either the default value or, if a string, the argument
            name that indicates the default value.

        node_attrs : str or dict, optional
            Like ``edge_attrs``, but for node attributes.

        preserve_edge_attrs : bool or str or dict, optional
            For bool, whether to preserve all edge attributes.
            For str, the parameter name that may indicate (with ``True`` or a
            callable argument) whether all edge attributes should be preserved
            when converting.
            For dict of ``{graph_name: {attr: default}}``, indicate pre-determined
            edge attributes (and defaults) to preserve for input graphs.

        preserve_node_attrs : bool or str or dict, optional
            Like ``preserve_edge_attrs``, but for node attributes.

        preserve_graph_attrs : bool or set
            For bool, whether to preserve all graph attributes.
            For set, which input graph arguments to preserve graph attributes.

        preserve_all_attrs : bool
            Whether to preserve all edge, node and graph attributes.
            This overrides all the other preserve_*_attrs.

        mutates_input : bool or dict, default False
            For bool, whether the function mutates an input graph argument.
            For dict of ``{arg_name: arg_pos}``, arguments that indicate whether an
            input graph will be mutated, and ``arg_name`` may begin with ``"not "``
            to negate the logic (for example, this is used by ``copy=`` arguments).
            By default, dispatching doesn't convert input graphs to a different
            backend for functions that mutate input graphs.

        returns_graph : bool, default False
            Whether the function can return or yield a graph object. By default,
            dispatching doesn't convert input graphs to a different backend for
            functions that return graphs.
        """
        if func is None:
            return partial(
                _dispatchable,
                name=name,
                graphs=graphs,
                edge_attrs=edge_attrs,
                node_attrs=node_attrs,
                preserve_edge_attrs=preserve_edge_attrs,
                preserve_node_attrs=preserve_node_attrs,
                preserve_graph_attrs=preserve_graph_attrs,
                preserve_all_attrs=preserve_all_attrs,
                mutates_input=mutates_input,
                returns_graph=returns_graph,
            )
        if isinstance(func, str):
            raise TypeError("'name' and 'graphs' must be passed by keyword") from None
        # If name not provided, use the name of the function
        if name is None:
            name = func.__name__

        self = object.__new__(cls)

        # standard function-wrapping stuff
        # __annotations__ not used
        self.__name__ = func.__name__
        # self.__doc__ = func.__doc__  # __doc__ handled as cached property
        self.__defaults__ = func.__defaults__
        # We "magically" add `backend=` keyword argument to allow backend to be specified
        if func.__kwdefaults__:
            self.__kwdefaults__ = {**func.__kwdefaults__, "backend": None}
        else:
            self.__kwdefaults__ = {"backend": None}
        self.__module__ = func.__module__
        self.__qualname__ = func.__qualname__
        self.__dict__.update(func.__dict__)
        self.__wrapped__ = func

        # Supplement docstring with backend info; compute and cache when needed
        self._orig_doc = func.__doc__
        self._cached_doc = None

        self.orig_func = func
        self.name = name
        self.edge_attrs = edge_attrs
        self.node_attrs = node_attrs
        self.preserve_edge_attrs = preserve_edge_attrs or preserve_all_attrs
        self.preserve_node_attrs = preserve_node_attrs or preserve_all_attrs
        self.preserve_graph_attrs = preserve_graph_attrs or preserve_all_attrs
        self.mutates_input = mutates_input
        # Keep `returns_graph` private for now, b/c we may extend info on return types
        self._returns_graph = returns_graph

        if edge_attrs is not None and not isinstance(edge_attrs, str | dict):
            raise TypeError(
                f"Bad type for edge_attrs: {type(edge_attrs)}. Expected str or dict."
            ) from None
        if node_attrs is not None and not isinstance(node_attrs, str | dict):
            raise TypeError(
                f"Bad type for node_attrs: {type(node_attrs)}. Expected str or dict."
            ) from None
        if not isinstance(self.preserve_edge_attrs, bool | str | dict):
            raise TypeError(
                f"Bad type for preserve_edge_attrs: {type(self.preserve_edge_attrs)}."
                " Expected bool, str, or dict."
            ) from None
        if not isinstance(self.preserve_node_attrs, bool | str | dict):
            raise TypeError(
                f"Bad type for preserve_node_attrs: {type(self.preserve_node_attrs)}."
                " Expected bool, str, or dict."
            ) from None
        if not isinstance(self.preserve_graph_attrs, bool | set):
            raise TypeError(
                f"Bad type for preserve_graph_attrs: {type(self.preserve_graph_attrs)}."
                " Expected bool or set."
            ) from None
        if not isinstance(self.mutates_input, bool | dict):
            raise TypeError(
                f"Bad type for mutates_input: {type(self.mutates_input)}."
                " Expected bool or dict."
            ) from None
        if not isinstance(self._returns_graph, bool):
            raise TypeError(
                f"Bad type for returns_graph: {type(self._returns_graph)}."
                " Expected bool."
            ) from None

        if isinstance(graphs, str):
            graphs = {graphs: 0}
        elif graphs is None:
            pass
        elif not isinstance(graphs, dict):
            raise TypeError(
                f"Bad type for graphs: {type(graphs)}. Expected str or dict."
            ) from None
        elif len(graphs) == 0:
            raise KeyError("'graphs' must contain at least one variable name") from None

        # This dict comprehension is complicated for better performance; equivalent shown below.
        self.optional_graphs = set()
        self.list_graphs = set()
        if graphs is None:
            self.graphs = {}
        else:
            self.graphs = {
                self.optional_graphs.add(val := k[:-1]) or val
                if (last := k[-1]) == "?"
                else self.list_graphs.add(val := k[1:-1]) or val
                if last == "]"
                else k: v
                for k, v in graphs.items()
            }
        # The above is equivalent to:
        # self.optional_graphs = {k[:-1] for k in graphs if k[-1] == "?"}
        # self.list_graphs = {k[1:-1] for k in graphs if k[-1] == "]"}
        # self.graphs = {k[:-1] if k[-1] == "?" else k: v for k, v in graphs.items()}

        # Compute and cache the signature on-demand
        self._sig = None

        # Which backends implement this function?
        self.backends = {
            backend
            for backend, info in backend_info.items()
            if "functions" in info and name in info["functions"]
        }

        if name in _registered_algorithms:
            raise KeyError(
                f"Algorithm already exists in dispatch registry: {name}"
            ) from None
        # Use the magic of `argmap` to turn `self` into a function. This does result
        # in small additional overhead compared to calling `_dispatchable` directly,
        # but `argmap` has the magical property that it can stack with other `argmap`
        # decorators "for free". Being a function is better for REPRs and type-checkers.
        self = argmap(_do_nothing)(self)
        _registered_algorithms[name] = self
        return self

    @property
    def __doc__(self):
        """If the cached documentation exists, it is returned.
        Otherwise, the documentation is generated using _make_doc() method,
        cached, and then returned."""

        if (rv := self._cached_doc) is not None:
            return rv
        rv = self._cached_doc = self._make_doc()
        return rv

    @__doc__.setter
    def __doc__(self, val):
        """Sets the original documentation to the given value and resets the
        cached documentation."""

        self._orig_doc = val
        self._cached_doc = None

    @property
    def __signature__(self):
        """Return the signature of the original function, with the addition of
        the `backend` and `backend_kwargs` parameters."""

        if self._sig is None:
            sig = inspect.signature(self.orig_func)
            # `backend` is now a reserved argument used by dispatching.
            # assert "backend" not in sig.parameters
            if not any(
                p.kind == inspect.Parameter.VAR_KEYWORD for p in sig.parameters.values()
            ):
                sig = sig.replace(
                    parameters=[
                        *sig.parameters.values(),
                        inspect.Parameter(
                            "backend", inspect.Parameter.KEYWORD_ONLY, default=None
                        ),
                        inspect.Parameter(
                            "backend_kwargs", inspect.Parameter.VAR_KEYWORD
                        ),
                    ]
                )
            else:
                *parameters, var_keyword = sig.parameters.values()
                sig = sig.replace(
                    parameters=[
                        *parameters,
                        inspect.Parameter(
                            "backend", inspect.Parameter.KEYWORD_ONLY, default=None
                        ),
                        var_keyword,
                    ]
                )
            self._sig = sig
        return self._sig

    def __call__(self, /, *args, backend=None, **kwargs):
        """Returns the result of the original function, or the backend function if
        the backend is specified and that backend implements `func`."""

        if not backends:
            # Fast path if no backends are installed
            if backend is not None:
                raise ImportError(f"'{backend}' backend is not installed")
            return self.orig_func(*args, **kwargs)

        # Use `backend_name` in this function instead of `backend`
        backend_name = backend
<<<<<<< HEAD
        if backend_name is not None and backend_name not in backend_info:
            raise ImportError(f"Unable to load backend: {backend_name}")
=======
        if backend_name is not None and backend_name not in backends:
            raise ImportError(f"'{backend_name}' backend is not installed")
>>>>>>> 7d195ae2

        graphs_resolved = {}
        for gname, pos in self.graphs.items():
            if pos < len(args):
                if gname in kwargs:
                    raise TypeError(f"{self.name}() got multiple values for {gname!r}")
                graph = args[pos]
            elif gname in kwargs:
                graph = kwargs[gname]
            elif gname not in self.optional_graphs:
                raise TypeError(
                    f"{self.name}() missing required graph argument: {gname}"
                )
            else:
                continue
            if graph is None:
                if gname not in self.optional_graphs:
                    raise TypeError(
                        f"{self.name}() required graph argument {gname!r} is None; must be a graph"
                    )
            else:
                graphs_resolved[gname] = graph

        # Alternative to the above that does not check duplicated args or missing required graphs.
        # graphs_resolved = {
        #     graph
        #     for gname, pos in self.graphs.items()
        #     if (graph := args[pos] if pos < len(args) else kwargs.get(gname)) is not None
        # }

        # Check if any graph comes from a backend
        if self.list_graphs:
            # Make sure we don't lose values by consuming an iterator
            args = list(args)
            for gname in self.list_graphs & graphs_resolved.keys():
                list_of_graphs = list(graphs_resolved[gname])
                graphs_resolved[gname] = list_of_graphs
                if gname in kwargs:
                    kwargs[gname] = list_of_graphs
                else:
                    args[self.graphs[gname]] = list_of_graphs

            graph_backend_names = {
                getattr(g, "__networkx_backend__", None)
                for gname, g in graphs_resolved.items()
                if gname not in self.list_graphs
            }
            for gname in self.list_graphs & graphs_resolved.keys():
                graph_backend_names.update(
                    getattr(g, "__networkx_backend__", None)
                    for g in graphs_resolved[gname]
                )
        else:
            graph_backend_names = {
                getattr(g, "__networkx_backend__", None)
                for g in graphs_resolved.values()
            }

        backend_priority = config.backend_priority
        if self._is_testing and backend_priority and backend_name is None:
            # Special path if we are running networkx tests with a backend.
            # This even runs for (and handles) functions that mutate input graphs.
            return self._convert_and_call_for_tests(
                backend_priority[0],
                args,
                kwargs,
                fallback_to_nx=self._fallback_to_nx,
            )

        if other_backend_names := graph_backend_names - {"networkx", None}:
            # Dispatchable graphs found! Dispatch to backend function.
            # We don't handle calls with different backend graphs yet,
            # but we may be able to convert additional networkx graphs.
            if backend_name == "networkx":
                # Convert backend graphs to networkx graphs
                converted_args, converted_kwargs = self._convert_arguments(
                    "networkx", args, kwargs, use_cache=config.cache_converted_graphs
                )
                return self.orig_func(*converted_args, **converted_kwargs)

            if len(other_backend_names) != 1:
                # Future work: convert between backends and run if multiple backends found
                raise TypeError(
                    f"{self.name}() graphs must all be from the same backend, found "
                    f"{other_backend_names}. Automatic conversions between backends "
                    "may become possible in future releases."
                )
            [graph_backend_name] = other_backend_names
            if backend_name is not None and backend_name != graph_backend_name:
                # Future work: convert between backends to `backend_name` backend
                raise TypeError(
                    f"{self.name}() is unable to convert graph from backend "
                    f"{graph_backend_name!r} to the specified backend "
                    f"{backend_name!r}. Automatic conversions between backends "
                    "may become possible in future releases."
                )
            if graph_backend_name not in backends:
                raise ImportError(f"'{graph_backend_name}' backend is not installed")
            if (
                "networkx" in graph_backend_names
                and graph_backend_name not in backend_priority
            ):
                # Not configured to convert networkx graphs to this backend
                raise TypeError(
                    f"Unable to convert inputs and run {self.name}. {self.name}() has "
                    f"networkx and {graph_backend_name} graphs, but NetworkX is not "
                    "configured to automatically convert graphs from networkx to "
                    f"{graph_backend_name}. To enable automatic conversions, set:\n\n"
                    f'    >>> nx.config.backend_priority = ["{graph_backend_name}"]'
                )
            backend = _load_backend(graph_backend_name)
            if hasattr(backend, self.name):
                if "networkx" in graph_backend_names:
                    # We need to convert networkx graphs to backend graphs.
                    # There is currently no need to check `self.mutates_input` here.
                    return self._convert_and_call(
                        graph_backend_name,
                        args,
                        kwargs,
                        fallback_to_nx=self._fallback_to_nx,
                    )
                # All graphs are backend graphs--no need to convert!
                _logger.debug(
                    f"using backend '{graph_backend_name}' for call to `{self.name}' "
                    f"with args: {args}, kwargs: {kwargs}"
                )
                return getattr(backend, self.name)(*args, **kwargs)
            # Future work: try to convert and run with other backends in backend_priority
            raise nx.NetworkXNotImplemented(
                f"'{self.name}' not implemented by {graph_backend_name}. Automatic "
                "conversions between backends may become possible in future releases."
            )

        # If backend was explicitly given by the user, so we need to use it no matter what
        if backend_name is not None:
            if backend_name == "networkx":
                # No conversions necessary here
                return self.orig_func(*args, **kwargs)
            return self._convert_and_call(
                backend_name, args, kwargs, fallback_to_nx=False
            )

        # Only networkx graphs; try to convert and run with a backend with automatic
        # conversion, but don't do this by default for graph generators or loaders,
        # or if the functions mutates an input graph or returns a graph.
        # Only convert and run if `backend.should_run(...)` returns True.
        if (
            not self._returns_graph
            and (
                not self.mutates_input
                or isinstance(self.mutates_input, dict)
                # If `mutates_input` begins with "not ", then assume the argument is boolean,
                # otherwise treat it as a node or edge attribute if it's not None.
                and any(
                    not (
                        args[arg_pos]
                        if len(args) > arg_pos
                        else kwargs.get(arg_name[4:], True)
                    )
                    if arg_name.startswith("not ")
                    else (
                        args[arg_pos] if len(args) > arg_pos else kwargs.get(arg_name)
                    )
                    is not None
                    for arg_name, arg_pos in self.mutates_input.items()
                )
            )
        ):
            # Should we warn or log if we don't convert b/c the input will be mutated?
            for backend_name in backend_priority:
                if backend_name == "networkx":
                    # Assume (for now) that networkx can and should run anything
                    break
                if self._should_backend_run(backend_name, *args, **kwargs):
                    return self._convert_and_call(
                        backend_name,
                        args,
                        kwargs,
                        fallback_to_nx=self._fallback_to_nx,
                    )
        # Default: run with networkx on networkx inputs
        return self.orig_func(*args, **kwargs)

    def _can_backend_run(self, backend_name, /, *args, **kwargs):
        """Can the specified backend run this algorithm with these arguments?"""
        backend = _load_backend(backend_name)
        # `backend.can_run` and `backend.should_run` may return strings that describe
        # why they can't or shouldn't be run. We plan to use the strings in the future.
        return (
            hasattr(backend, self.name)
            and (can_run := backend.can_run(self.name, args, kwargs))
            and not isinstance(can_run, str)
        )

    def _should_backend_run(self, backend_name, /, *args, **kwargs):
        """Can/should the specified backend run this algorithm with these arguments?"""
        backend = _load_backend(backend_name)
        # `backend.can_run` and `backend.should_run` may return strings that describe
        # why they can't or shouldn't be run. We plan to use the strings in the future.
        return (
            hasattr(backend, self.name)
            and (can_run := backend.can_run(self.name, args, kwargs))
            and not isinstance(can_run, str)
            and (should_run := backend.should_run(self.name, args, kwargs))
            and not isinstance(should_run, str)
        )

    def _convert_arguments(self, backend_name, args, kwargs, *, use_cache):
        """Convert graph arguments to the specified backend.

        Returns
        -------
        args tuple and kwargs dict
        """
        bound = self.__signature__.bind(*args, **kwargs)
        bound.apply_defaults()
        if not self.graphs:
            bound_kwargs = bound.kwargs
            del bound_kwargs["backend"]
            return bound.args, bound_kwargs
        if backend_name == "networkx":
            # `backend_interface.convert_from_nx` preserves everything
            preserve_edge_attrs = preserve_node_attrs = preserve_graph_attrs = True
        else:
            preserve_edge_attrs = self.preserve_edge_attrs
            preserve_node_attrs = self.preserve_node_attrs
            preserve_graph_attrs = self.preserve_graph_attrs
            edge_attrs = self.edge_attrs
            node_attrs = self.node_attrs
        # Convert graphs into backend graph-like object
        # Include the edge and/or node labels if provided to the algorithm
        if preserve_edge_attrs is False:
            # e.g. `preserve_edge_attrs=False`
            pass
        elif preserve_edge_attrs is True:
            # e.g. `preserve_edge_attrs=True`
            edge_attrs = None
        elif isinstance(preserve_edge_attrs, str):
            if bound.arguments[preserve_edge_attrs] is True or callable(
                bound.arguments[preserve_edge_attrs]
            ):
                # e.g. `preserve_edge_attrs="attr"` and `func(attr=True)`
                # e.g. `preserve_edge_attrs="attr"` and `func(attr=myfunc)`
                preserve_edge_attrs = True
                edge_attrs = None
            elif bound.arguments[preserve_edge_attrs] is False and (
                isinstance(edge_attrs, str)
                and edge_attrs == preserve_edge_attrs
                or isinstance(edge_attrs, dict)
                and preserve_edge_attrs in edge_attrs
            ):
                # e.g. `preserve_edge_attrs="attr"` and `func(attr=False)`
                # Treat `False` argument as meaning "preserve_edge_data=False"
                # and not `False` as the edge attribute to use.
                preserve_edge_attrs = False
                edge_attrs = None
            else:
                # e.g. `preserve_edge_attrs="attr"` and `func(attr="weight")`
                preserve_edge_attrs = False
        # Else: e.g. `preserve_edge_attrs={"G": {"weight": 1}}`

        if edge_attrs is None:
            # May have been set to None above b/c all attributes are preserved
            pass
        elif isinstance(edge_attrs, str):
            if edge_attrs[0] == "[":
                # e.g. `edge_attrs="[edge_attributes]"` (argument of list of attributes)
                # e.g. `func(edge_attributes=["foo", "bar"])`
                edge_attrs = {
                    edge_attr: 1 for edge_attr in bound.arguments[edge_attrs[1:-1]]
                }
            elif callable(bound.arguments[edge_attrs]):
                # e.g. `edge_attrs="weight"` and `func(weight=myfunc)`
                preserve_edge_attrs = True
                edge_attrs = None
            elif bound.arguments[edge_attrs] is not None:
                # e.g. `edge_attrs="weight"` and `func(weight="foo")` (default of 1)
                edge_attrs = {bound.arguments[edge_attrs]: 1}
            elif self.name == "to_numpy_array" and hasattr(
                bound.arguments["dtype"], "names"
            ):
                # Custom handling: attributes may be obtained from `dtype`
                edge_attrs = {
                    edge_attr: 1 for edge_attr in bound.arguments["dtype"].names
                }
            else:
                # e.g. `edge_attrs="weight"` and `func(weight=None)`
                edge_attrs = None
        else:
            # e.g. `edge_attrs={"attr": "default"}` and `func(attr="foo", default=7)`
            # e.g. `edge_attrs={"attr": 0}` and `func(attr="foo")`
            edge_attrs = {
                edge_attr: bound.arguments.get(val, 1) if isinstance(val, str) else val
                for key, val in edge_attrs.items()
                if (edge_attr := bound.arguments[key]) is not None
            }

        if preserve_node_attrs is False:
            # e.g. `preserve_node_attrs=False`
            pass
        elif preserve_node_attrs is True:
            # e.g. `preserve_node_attrs=True`
            node_attrs = None
        elif isinstance(preserve_node_attrs, str):
            if bound.arguments[preserve_node_attrs] is True or callable(
                bound.arguments[preserve_node_attrs]
            ):
                # e.g. `preserve_node_attrs="attr"` and `func(attr=True)`
                # e.g. `preserve_node_attrs="attr"` and `func(attr=myfunc)`
                preserve_node_attrs = True
                node_attrs = None
            elif bound.arguments[preserve_node_attrs] is False and (
                isinstance(node_attrs, str)
                and node_attrs == preserve_node_attrs
                or isinstance(node_attrs, dict)
                and preserve_node_attrs in node_attrs
            ):
                # e.g. `preserve_node_attrs="attr"` and `func(attr=False)`
                # Treat `False` argument as meaning "preserve_node_data=False"
                # and not `False` as the node attribute to use. Is this used?
                preserve_node_attrs = False
                node_attrs = None
            else:
                # e.g. `preserve_node_attrs="attr"` and `func(attr="weight")`
                preserve_node_attrs = False
        # Else: e.g. `preserve_node_attrs={"G": {"pos": None}}`

        if node_attrs is None:
            # May have been set to None above b/c all attributes are preserved
            pass
        elif isinstance(node_attrs, str):
            if node_attrs[0] == "[":
                # e.g. `node_attrs="[node_attributes]"` (argument of list of attributes)
                # e.g. `func(node_attributes=["foo", "bar"])`
                node_attrs = {
                    node_attr: None for node_attr in bound.arguments[node_attrs[1:-1]]
                }
            elif callable(bound.arguments[node_attrs]):
                # e.g. `node_attrs="weight"` and `func(weight=myfunc)`
                preserve_node_attrs = True
                node_attrs = None
            elif bound.arguments[node_attrs] is not None:
                # e.g. `node_attrs="weight"` and `func(weight="foo")`
                node_attrs = {bound.arguments[node_attrs]: None}
            else:
                # e.g. `node_attrs="weight"` and `func(weight=None)`
                node_attrs = None
        else:
            # e.g. `node_attrs={"attr": "default"}` and `func(attr="foo", default=7)`
            # e.g. `node_attrs={"attr": 0}` and `func(attr="foo")`
            node_attrs = {
                node_attr: bound.arguments.get(val) if isinstance(val, str) else val
                for key, val in node_attrs.items()
                if (node_attr := bound.arguments[key]) is not None
            }

        # It should be safe to assume that we either have networkx graphs or backend graphs.
        # Future work: allow conversions between backends.
        for gname in self.graphs:
            if gname in self.list_graphs:
                bound.arguments[gname] = [
                    self._convert_graph(
                        backend_name,
                        g,
                        edge_attrs=edge_attrs,
                        node_attrs=node_attrs,
                        preserve_edge_attrs=preserve_edge_attrs,
                        preserve_node_attrs=preserve_node_attrs,
                        preserve_graph_attrs=preserve_graph_attrs,
                        graph_name=gname,
                        use_cache=use_cache,
                    )
                    if getattr(g, "__networkx_backend__", "networkx") != backend_name
                    else g
                    for g in bound.arguments[gname]
                ]
            else:
                graph = bound.arguments[gname]
                if graph is None:
                    if gname in self.optional_graphs:
                        continue
                    raise TypeError(
                        f"Missing required graph argument `{gname}` in {self.name} function"
                    )
                if isinstance(preserve_edge_attrs, dict):
                    preserve_edges = False
                    edges = preserve_edge_attrs.get(gname, edge_attrs)
                else:
                    preserve_edges = preserve_edge_attrs
                    edges = edge_attrs
                if isinstance(preserve_node_attrs, dict):
                    preserve_nodes = False
                    nodes = preserve_node_attrs.get(gname, node_attrs)
                else:
                    preserve_nodes = preserve_node_attrs
                    nodes = node_attrs
                if isinstance(preserve_graph_attrs, set):
                    preserve_graph = gname in preserve_graph_attrs
                else:
                    preserve_graph = preserve_graph_attrs
                if getattr(graph, "__networkx_backend__", "networkx") != backend_name:
                    bound.arguments[gname] = self._convert_graph(
                        backend_name,
                        graph,
                        edge_attrs=edges,
                        node_attrs=nodes,
                        preserve_edge_attrs=preserve_edges,
                        preserve_node_attrs=preserve_nodes,
                        preserve_graph_attrs=preserve_graph,
                        graph_name=gname,
                        use_cache=use_cache,
                    )
        bound_kwargs = bound.kwargs
        del bound_kwargs["backend"]
        return bound.args, bound_kwargs

    def _convert_graph(
        self,
        backend_name,
        graph,
        *,
        edge_attrs,
        node_attrs,
        preserve_edge_attrs,
        preserve_node_attrs,
        preserve_graph_attrs,
        graph_name,
        use_cache,
    ):
        if (
            use_cache
            and (nx_cache := getattr(graph, "__networkx_cache__", None)) is not None
        ):
            cache = nx_cache.setdefault("backends", {}).setdefault(backend_name, {})
            # edge_attrs: dict | None
            # node_attrs: dict | None
            # preserve_edge_attrs: bool (False if edge_attrs is not None)
            # preserve_node_attrs: bool (False if node_attrs is not None)
            key = edge_key, node_key = (
                frozenset(edge_attrs.items())
                if edge_attrs is not None
                else preserve_edge_attrs,
                frozenset(node_attrs.items())
                if node_attrs is not None
                else preserve_node_attrs,
            )
            if cache:
                warning_message = (
                    f"Using cached graph for {backend_name!r} backend in "
                    f"call to {self.name}.\n\nFor the cache to be consistent "
                    "(i.e., correct), the input graph must not have been "
                    "manually mutated since the cached graph was created. "
                    "Examples of manually mutating the graph data structures "
                    "resulting in an inconsistent cache include:\n\n"
                    "    >>> G[u][v][key] = val\n\n"
                    "and\n\n"
                    "    >>> for u, v, d in G.edges(data=True):\n"
                    "    ...     d[key] = val\n\n"
                    "Using methods such as `G.add_edge(u, v, weight=val)` "
                    "will correctly clear the cache to keep it consistent. "
                    "You may also use `G.__networkx_cache__.clear()` to "
                    "manually clear the cache, or set `G.__networkx_cache__` "
                    "to None to disable caching for G. Enable or disable caching "
                    "globally via `nx.config.cache_converted_graphs` config."
                )
                # Do a simple search for a cached graph with compatible data.
                # For example, if we need a single attribute, then it's okay
                # to use a cached graph that preserved all attributes.
                # This looks for an exact match first.
                for compat_key in itertools.product(
                    (edge_key, True) if edge_key is not True else (True,),
                    (node_key, True) if node_key is not True else (True,),
                ):
                    if (rv := cache.get(compat_key)) is not None:
                        warnings.warn(warning_message)
                        return rv
                if edge_key is not True and node_key is not True:
                    # Iterate over the items in `cache` to see if any are compatible.
                    # For example, if no edge attributes are needed, then a graph
                    # with any edge attribute will suffice. We use the same logic
                    # below (but switched) to clear unnecessary items from the cache.
                    # Use `list(cache.items())` to be thread-safe.
                    for (ekey, nkey), val in list(cache.items()):
                        if edge_key is False or ekey is True:
                            pass  # Cache works for edge data!
                        elif (
                            edge_key is True
                            or ekey is False
                            or not edge_key.issubset(ekey)
                        ):
                            continue  # Cache missing required edge data; does not work
                        if node_key is False or nkey is True:
                            pass  # Cache works for node data!
                        elif (
                            node_key is True
                            or nkey is False
                            or not node_key.issubset(nkey)
                        ):
                            continue  # Cache missing required node data; does not work
                        warnings.warn(warning_message)
                        return val

        if backend_name == "networkx":
            backend = _load_backend(graph.__networkx_backend__)
            rv = backend.convert_to_nx(graph)
        else:
            backend = _load_backend(backend_name)
            rv = backend.convert_from_nx(
                graph,
                edge_attrs=edge_attrs,
                node_attrs=node_attrs,
                preserve_edge_attrs=preserve_edge_attrs,
                preserve_node_attrs=preserve_node_attrs,
                # Always preserve graph attrs when we are caching b/c this should be
                # cheap and may help prevent extra (unnecessary) conversions. Because
                # we do this, we don't need `preserve_graph_attrs` in the cache key.
                preserve_graph_attrs=preserve_graph_attrs or use_cache,
                name=self.name,
                graph_name=graph_name,
            )
        if use_cache and nx_cache is not None:
            # Remove old cached items that are no longer necessary since they
            # are dominated/subsumed/outdated by what was just calculated.
            # This uses the same logic as above, but with keys switched.
            cache[key] = rv  # Set at beginning to be thread-safe
            for cur_key in list(cache):
                if cur_key == key:
                    continue
                ekey, nkey = cur_key
                if ekey is False or edge_key is True:
                    pass
                elif ekey is True or edge_key is False or not ekey.issubset(edge_key):
                    continue
                if nkey is False or node_key is True:
                    pass
                elif nkey is True or node_key is False or not nkey.issubset(node_key):
                    continue
                cache.pop(cur_key, None)  # Use pop instead of del to be thread-safe

        return rv

    def _convert_and_call(self, backend_name, args, kwargs, *, fallback_to_nx=False):
        """Call this dispatchable function with a backend, converting graphs if necessary."""
        backend = _load_backend(backend_name)
        if not self._can_backend_run(backend_name, *args, **kwargs):
            if fallback_to_nx:
                return self.orig_func(*args, **kwargs)
            msg = f"'{self.name}' not implemented by {backend_name}"
            if hasattr(backend, self.name):
                msg += " with the given arguments"
            raise RuntimeError(msg)

        try:
            converted_args, converted_kwargs = self._convert_arguments(
                backend_name, args, kwargs, use_cache=config.cache_converted_graphs
            )
            _logger.debug(
                f"using backend '{backend_name}' for call to `{self.name}' "
                f"with args: {converted_args}, kwargs: {converted_kwargs}"
            )
            result = getattr(backend, self.name)(*converted_args, **converted_kwargs)
        except (NotImplementedError, nx.NetworkXNotImplemented) as exc:
            if fallback_to_nx:
                return self.orig_func(*args, **kwargs)
            raise

        return result

    def _convert_and_call_for_tests(
        self, backend_name, args, kwargs, *, fallback_to_nx=False
    ):
        """Call this dispatchable function with a backend; for use with testing."""
        backend = _load_backend(backend_name)
        if not self._can_backend_run(backend_name, *args, **kwargs):
            if fallback_to_nx or not self.graphs:
                return self.orig_func(*args, **kwargs)

            import pytest

            msg = f"'{self.name}' not implemented by {backend_name}"
            if hasattr(backend, self.name):
                msg += " with the given arguments"
            pytest.xfail(msg)

        from collections.abc import Iterable, Iterator, Mapping
        from copy import copy, deepcopy
        from io import BufferedReader, BytesIO, StringIO, TextIOWrapper
        from itertools import tee
        from random import Random

        import numpy as np
        from numpy.random import Generator, RandomState
        from scipy.sparse import sparray

        # We sometimes compare the backend result to the original result,
        # so we need two sets of arguments. We tee iterators and copy
        # random state so that they may be used twice.
        if not args:
            args1 = args2 = args
        else:
            args1, args2 = zip(
                *(
                    (arg, deepcopy(arg))
                    if isinstance(arg, RandomState)
                    else (arg, copy(arg))
                    if isinstance(arg, BytesIO | StringIO | Random | Generator)
                    else tee(arg)
                    if isinstance(arg, Iterator)
                    and not isinstance(arg, BufferedReader | TextIOWrapper)
                    else (arg, arg)
                    for arg in args
                )
            )
        if not kwargs:
            kwargs1 = kwargs2 = kwargs
        else:
            kwargs1, kwargs2 = zip(
                *(
                    ((k, v), (k, deepcopy(v)))
                    if isinstance(v, RandomState)
                    else ((k, v), (k, copy(v)))
                    if isinstance(v, BytesIO | StringIO | Random | Generator)
                    else ((k, (teed := tee(v))[0]), (k, teed[1]))
                    if isinstance(v, Iterator)
                    and not isinstance(v, BufferedReader | TextIOWrapper)
                    else ((k, v), (k, v))
                    for k, v in kwargs.items()
                )
            )
            kwargs1 = dict(kwargs1)
            kwargs2 = dict(kwargs2)
        try:
            converted_args, converted_kwargs = self._convert_arguments(
                backend_name, args1, kwargs1, use_cache=False
            )
            _logger.debug(
                f"using backend '{backend_name}' for call to `{self.name}' "
                f"with args: {converted_args}, kwargs: {converted_kwargs}"
            )
            result = getattr(backend, self.name)(*converted_args, **converted_kwargs)
        except (NotImplementedError, nx.NetworkXNotImplemented) as exc:
            if fallback_to_nx:
                return self.orig_func(*args2, **kwargs2)
            import pytest

            pytest.xfail(
                exc.args[0] if exc.args else f"{self.name} raised {type(exc).__name__}"
            )
        # Verify that `self._returns_graph` is correct. This compares the return type
        # to the type expected from `self._returns_graph`. This handles tuple and list
        # return types, but *does not* catch functions that yield graphs.
        if (
            self._returns_graph
            != (
                isinstance(result, nx.Graph)
                or hasattr(result, "__networkx_backend__")
                or isinstance(result, tuple | list)
                and any(
                    isinstance(x, nx.Graph) or hasattr(x, "__networkx_backend__")
                    for x in result
                )
            )
            and not (
                # May return Graph or None
                self.name in {"check_planarity", "check_planarity_recursive"}
                and any(x is None for x in result)
            )
            and not (
                # May return Graph or dict
                self.name in {"held_karp_ascent"}
                and any(isinstance(x, dict) for x in result)
            )
            and self.name
            not in {
                # yields graphs
                "all_triads",
                "general_k_edge_subgraphs",
                # yields graphs or arrays
                "nonisomorphic_trees",
            }
        ):
            raise RuntimeError(f"`returns_graph` is incorrect for {self.name}")

        def check_result(val, depth=0):
            if isinstance(val, np.number):
                raise RuntimeError(
                    f"{self.name} returned a numpy scalar {val} ({type(val)}, depth={depth})"
                )
            if isinstance(val, np.ndarray | sparray):
                return
            if isinstance(val, nx.Graph):
                check_result(val._node, depth=depth + 1)
                check_result(val._adj, depth=depth + 1)
                return
            if isinstance(val, Iterator):
                raise NotImplementedError
            if isinstance(val, Iterable) and not isinstance(val, str):
                for x in val:
                    check_result(x, depth=depth + 1)
            if isinstance(val, Mapping):
                for x in val.values():
                    check_result(x, depth=depth + 1)

        def check_iterator(it):
            for val in it:
                try:
                    check_result(val)
                except RuntimeError as exc:
                    raise RuntimeError(
                        f"{self.name} returned a numpy scalar {val} ({type(val)})"
                    ) from exc
                yield val

        if self.name in {"from_edgelist"}:
            # numpy scalars are explicitly given as values in some tests
            pass
        elif isinstance(result, Iterator):
            result = check_iterator(result)
        else:
            try:
                check_result(result)
            except RuntimeError as exc:
                raise RuntimeError(
                    f"{self.name} returned a numpy scalar {result} ({type(result)})"
                ) from exc
            check_result(result)

        if self.name in {
            "edmonds_karp",
            "barycenter",
            "contracted_edge",
            "contracted_nodes",
            "stochastic_graph",
            "relabel_nodes",
            "maximum_branching",
            "incremental_closeness_centrality",
            "minimal_branching",
            "minimum_spanning_arborescence",
            "recursive_simple_cycles",
            "connected_double_edge_swap",
        }:
            # Special-case algorithms that mutate input graphs
            bound = self.__signature__.bind(*converted_args, **converted_kwargs)
            bound.apply_defaults()
            bound2 = self.__signature__.bind(*args2, **kwargs2)
            bound2.apply_defaults()
            if self.name in {
                "minimal_branching",
                "minimum_spanning_arborescence",
                "recursive_simple_cycles",
                "connected_double_edge_swap",
            }:
                G1 = backend.convert_to_nx(bound.arguments["G"])
                G2 = bound2.arguments["G"]
                G2._adj = G1._adj
                if G2.is_directed():
                    G2._pred = G1._pred
                nx._clear_cache(G2)
            elif self.name == "edmonds_karp":
                R1 = backend.convert_to_nx(bound.arguments["residual"])
                R2 = bound2.arguments["residual"]
                if R1 is not None and R2 is not None:
                    for k, v in R1.edges.items():
                        R2.edges[k]["flow"] = v["flow"]
                    R2.graph.update(R1.graph)
                    nx._clear_cache(R2)
            elif self.name == "barycenter" and bound.arguments["attr"] is not None:
                G1 = backend.convert_to_nx(bound.arguments["G"])
                G2 = bound2.arguments["G"]
                attr = bound.arguments["attr"]
                for k, v in G1.nodes.items():
                    G2.nodes[k][attr] = v[attr]
                nx._clear_cache(G2)
            elif (
                self.name in {"contracted_nodes", "contracted_edge"}
                and not bound.arguments["copy"]
            ):
                # Edges and nodes changed; node "contraction" and edge "weight" attrs
                G1 = backend.convert_to_nx(bound.arguments["G"])
                G2 = bound2.arguments["G"]
                G2.__dict__.update(G1.__dict__)
                nx._clear_cache(G2)
            elif self.name == "stochastic_graph" and not bound.arguments["copy"]:
                G1 = backend.convert_to_nx(bound.arguments["G"])
                G2 = bound2.arguments["G"]
                for k, v in G1.edges.items():
                    G2.edges[k]["weight"] = v["weight"]
                nx._clear_cache(G2)
            elif (
                self.name == "relabel_nodes"
                and not bound.arguments["copy"]
                or self.name in {"incremental_closeness_centrality"}
            ):
                G1 = backend.convert_to_nx(bound.arguments["G"])
                G2 = bound2.arguments["G"]
                if G1 is G2:
                    return G2
                G2._node.clear()
                G2._node.update(G1._node)
                G2._adj.clear()
                G2._adj.update(G1._adj)
                if hasattr(G1, "_pred") and hasattr(G2, "_pred"):
                    G2._pred.clear()
                    G2._pred.update(G1._pred)
                if hasattr(G1, "_succ") and hasattr(G2, "_succ"):
                    G2._succ.clear()
                    G2._succ.update(G1._succ)
                nx._clear_cache(G2)
                if self.name == "relabel_nodes":
                    return G2
            return backend.convert_to_nx(result)

        converted_result = backend.convert_to_nx(result)
        if isinstance(converted_result, nx.Graph) and self.name not in {
            "boykov_kolmogorov",
            "preflow_push",
            "quotient_graph",
            "shortest_augmenting_path",
            "spectral_graph_forge",
            # We don't handle tempfile.NamedTemporaryFile arguments
            "read_gml",
            "read_graph6",
            "read_sparse6",
            # We don't handle io.BufferedReader or io.TextIOWrapper arguments
            "bipartite_read_edgelist",
            "read_adjlist",
            "read_edgelist",
            "read_graphml",
            "read_multiline_adjlist",
            "read_pajek",
            "from_pydot",
            "pydot_read_dot",
            "agraph_read_dot",
            # graph comparison fails b/c of nan values
            "read_gexf",
        }:
            # For graph return types (e.g. generators), we compare that results are
            # the same between the backend and networkx, then return the original
            # networkx result so the iteration order will be consistent in tests.
            G = self.orig_func(*args2, **kwargs2)
            if not nx.utils.graphs_equal(G, converted_result):
                assert G.number_of_nodes() == converted_result.number_of_nodes()
                assert G.number_of_edges() == converted_result.number_of_edges()
                assert G.graph == converted_result.graph
                assert G.nodes == converted_result.nodes
                assert G.adj == converted_result.adj
                assert type(G) is type(converted_result)
                raise AssertionError("Graphs are not equal")
            return G
        return converted_result

    def _make_doc(self):
        """Generate the backends section at the end for functions having an alternate
        backend implementation(s) using the `backend_info` entry-point."""

        if not self.backends:
            return self._orig_doc
        lines = [
            "Backends",
            "--------",
        ]
        for backend in sorted(self.backends):
            info = backend_info[backend]
            if "short_summary" in info:
                lines.append(f"{backend} : {info['short_summary']}")
            else:
                lines.append(backend)
            if "functions" not in info or self.name not in info["functions"]:
                lines.append("")
                continue

            func_info = info["functions"][self.name]

            # Renaming extra_docstring to additional_docs
            if func_docs := (
                func_info.get("additional_docs") or func_info.get("extra_docstring")
            ):
                lines.extend(
                    f"  {line}" if line else line for line in func_docs.split("\n")
                )
                add_gap = True
            else:
                add_gap = False

            # Renaming extra_parameters to additional_parameters
            if extra_parameters := (
                func_info.get("extra_parameters")
                or func_info.get("additional_parameters")
            ):
                if add_gap:
                    lines.append("")
                lines.append("  Additional parameters:")
                for param in sorted(extra_parameters):
                    lines.append(f"    {param}")
                    if desc := extra_parameters[param]:
                        lines.append(f"      {desc}")
                    lines.append("")
            else:
                lines.append("")

            if func_url := func_info.get("url"):
                lines.append(f"[`Source <{func_url}>`_]")
                lines.append("")

        lines.pop()  # Remove last empty line
        to_add = "\n    ".join(lines)
        return f"{self._orig_doc.rstrip()}\n\n    {to_add}"

    def __reduce__(self):
        """Allow this object to be serialized with pickle.

        This uses the global registry `_registered_algorithms` to deserialize.
        """
        return _restore_dispatchable, (self.name,)


def _restore_dispatchable(name):
    return _registered_algorithms[name]


if os.environ.get("_NETWORKX_BUILDING_DOCS_"):
    # When building docs with Sphinx, use the original function with the
    # dispatched __doc__, b/c Sphinx renders normal Python functions better.
    # This doesn't show e.g. `*, backend=None, **backend_kwargs` in the
    # signatures, which is probably okay. It does allow the docstring to be
    # updated based on the installed backends.
    _orig_dispatchable = _dispatchable

    def _dispatchable(func=None, **kwargs):  # type: ignore[no-redef]
        if func is None:
            return partial(_dispatchable, **kwargs)
        dispatched_func = _orig_dispatchable(func, **kwargs)
        func.__doc__ = dispatched_func.__doc__
        return func

    _dispatchable.__doc__ = _orig_dispatchable.__new__.__doc__  # type: ignore[method-assign,assignment]
    _sig = inspect.signature(_orig_dispatchable.__new__)
    _dispatchable.__signature__ = _sig.replace(  # type: ignore[method-assign,assignment]
        parameters=[v for k, v in _sig.parameters.items() if k != "cls"]
    )<|MERGE_RESOLUTION|>--- conflicted
+++ resolved
@@ -780,13 +780,8 @@
 
         # Use `backend_name` in this function instead of `backend`
         backend_name = backend
-<<<<<<< HEAD
         if backend_name is not None and backend_name not in backend_info:
-            raise ImportError(f"Unable to load backend: {backend_name}")
-=======
-        if backend_name is not None and backend_name not in backends:
             raise ImportError(f"'{backend_name}' backend is not installed")
->>>>>>> 7d195ae2
 
         graphs_resolved = {}
         for gname, pos in self.graphs.items():
@@ -812,7 +807,7 @@
 
         # Alternative to the above that does not check duplicated args or missing required graphs.
         # graphs_resolved = {
-        #     graph
+        #     gname: graph
         #     for gname, pos in self.graphs.items()
         #     if (graph := args[pos] if pos < len(args) else kwargs.get(gname)) is not None
         # }
