"""
Code to support various backends in a plugin dispatch architecture.

Create a Dispatcher
-------------------

To be a valid backend, a package must register an entry_point
of `networkx.backends` with a key pointing to the handler.

For example::

    entry_points={'networkx.backends': 'sparse = networkx_backend_sparse'}

The backend must create a Graph-like object which contains an attribute
``__networkx_backend__`` with a value of the entry point name.

Continuing the example above::

    class WrappedSparse:
        __networkx_backend__ = "sparse"
        ...

When a dispatchable NetworkX algorithm encounters a Graph-like object
with a ``__networkx_backend__`` attribute, it will look for the associated
dispatch object in the entry_points, load it, and dispatch the work to it.


Testing
-------
To assist in validating the backend algorithm implementations, if an
environment variable ``NETWORKX_TEST_BACKEND`` is set to a registered
backend key, the dispatch machinery will automatically convert regular
networkx Graphs and DiGraphs to the backend equivalent by calling
``<backend dispatcher>.convert_from_nx(G, edge_attrs=edge_attrs, name=name)``.
Set ``NETWORKX_FALLBACK_TO_NX`` environment variable to have tests
use networkx graphs for algorithms not implemented by the backend.

The arguments to ``convert_from_nx`` are:

- ``G`` : networkx Graph
- ``edge_attrs`` : dict, optional
    Dict that maps edge attributes to default values if missing in ``G``.
    If None, then no edge attributes will be converted and default may be 1.
- ``node_attrs``: dict, optional
    Dict that maps node attribute to default values if missing in ``G``.
    If None, then no node attributes will be converted.
- ``preserve_edge_attrs`` : bool
    Whether to preserve all edge attributes.
- ``preserve_node_attrs`` : bool
    Whether to preserve all node attributes.
- ``preserve_graph_attrs`` : bool
    Whether to preserve all graph attributes.
- ``preserve_all_attrs`` : bool
    Whether to preserve all graph, node, and edge attributes.
- ``name`` : str
    The name of the algorithm.
- ``graph_name`` : str
    The name of the graph argument being converted.

The converted object is then passed to the backend implementation of
the algorithm. The result is then passed to
``<backend dispatcher>.convert_to_nx(result, name=name)`` to convert back
to a form expected by the NetworkX tests.

By defining ``convert_from_nx`` and ``convert_to_nx`` methods and setting
the environment variable, NetworkX will automatically route tests on
dispatchable algorithms to the backend, allowing the full networkx test
suite to be run against the backend implementation.

Example pytest invocation::

    NETWORKX_TEST_BACKEND=sparse pytest --pyargs networkx

Dispatchable algorithms which are not implemented by the backend
will cause a ``pytest.xfail()``, giving some indication that not all
tests are working, while avoiding causing an explicit failure.

If a backend only partially implements some algorithms, it can define
a ``can_run(name, args, kwargs)`` function that returns True or False
indicating whether it can run the algorithm with the given arguments.

A special ``on_start_tests(items)`` function may be defined by the backend.
It will be called with the list of NetworkX tests discovered. Each item
is a test object that can be marked as xfail if the backend does not support
the test using `item.add_marker(pytest.mark.xfail(reason=...))`.
"""
import inspect
import os
import sys
import warnings
from functools import partial
from importlib.metadata import entry_points

import networkx as nx

from ..exception import NetworkXNotImplemented

__all__ = ["_dispatchable"]


def _get_backends(group, *, load_and_call=False):
    items = entry_points(group=group)
    rv = {}
    for ep in items:
        if ep.name in rv:
            warnings.warn(
                f"networkx backend defined more than once: {ep.name}",
                RuntimeWarning,
                stacklevel=2,
            )
        elif load_and_call:
            try:
                rv[ep.name] = ep.load()()
            except Exception as exc:
                warnings.warn(
                    f"Error encountered when loading info for backend {ep.name}: {exc}",
                    RuntimeWarning,
                    stacklevel=2,
                )
        else:
            rv[ep.name] = ep
    # nx-loopback backend is only available when testing (added in conftest.py)
    rv.pop("nx-loopback", None)
    return rv


backends = _get_backends("networkx.backends")
backend_info = _get_backends("networkx.backend_info", load_and_call=True)

# Load and cache backends on-demand
_loaded_backends = {}  # type: ignore[var-annotated]


def _load_backend(backend_name):
    if backend_name in _loaded_backends:
        return _loaded_backends[backend_name]
    rv = _loaded_backends[backend_name] = backends[backend_name].load()
    return rv


_registered_algorithms = {}


class _dispatchable:
    # Allow any of the following decorator forms:
    #  - @_dispatchable
    #  - @_dispatchable()
    #  - @_dispatchable(name="override_name")
    #  - @_dispatchable(graphs="graph")
    #  - @_dispatchable(edge_attrs="weight")
    #  - @_dispatchable(graphs={"G": 0, "H": 1}, edge_attrs={"weight": "default"})

    # These class attributes are currently used to allow backends to run networkx tests.
    # For example: `PYTHONPATH=. pytest --backend graphblas --fallback-to-nx`
    # Future work: add configuration to control these
    _is_testing = False
    _fallback_to_nx = (
        os.environ.get("NETWORKX_FALLBACK_TO_NX", "true").strip().lower() == "true"
    )
    _automatic_backends = [
        x.strip()
        for x in os.environ.get("NETWORKX_AUTOMATIC_BACKENDS", "").split(",")
        if x.strip()
    ]

    def __new__(
        cls,
        func=None,
        *,
        name=None,
        graphs="G",
        edge_attrs=None,
        node_attrs=None,
        preserve_edge_attrs=False,
        preserve_node_attrs=False,
        preserve_graph_attrs=False,
        preserve_all_attrs=False,
    ):
        """Dispatches to a backend algorithm based on input graph types.

        Parameters
        ----------
        func : function

        name : str, optional
            The name of the algorithm to use for dispatching. If not provided,
            the name of ``func`` will be used. ``name`` is useful to avoid name
            conflicts, as all dispatched algorithms live in a single namespace.

        graphs : str or dict or None, default "G"
            If a string, the parameter name of the graph, which must be the first
            argument of the wrapped function. If more than one graph is required
            for the algorithm (or if the graph is not the first argument), provide
            a dict of parameter name to argument position for each graph argument.
            For example, ``@_dispatchable(graphs={"G": 0, "auxiliary?": 4})``
            indicates the 0th parameter ``G`` of the function is a required graph,
            and the 4th parameter ``auxiliary`` is an optional graph.
            To indicate an argument is a list of graphs, do e.g. ``"[graphs]"``.
            Use ``graphs=None`` if *no* arguments are NetworkX graphs such as for
            graph generators, readers, and conversion functions.

        edge_attrs : str or dict, optional
            ``edge_attrs`` holds information about edge attribute arguments
            and default values for those edge attributes.
            If a string, ``edge_attrs`` holds the function argument name that
            indicates a single edge attribute to include in the converted graph.
            The default value for this attribute is 1. To indicate that an argument
            is a list of attributes (all with default value 1), use e.g. ``"[attrs]"``.
            If a dict, ``edge_attrs`` holds a dict keyed by argument names, with
            values that are either the default value or, if a string, the argument
            name that indicates the default value.

        node_attrs : str or dict, optional
            Like ``edge_attrs``, but for node attributes.

        preserve_edge_attrs : bool or str or dict, optional
            For bool, whether to preserve all edge attributes.
            For str, the parameter name that may indicate (with ``True`` or a
            callable argument) whether all edge attributes should be preserved
            when converting.
            For dict of ``{graph_name: {attr: default}}``, indicate pre-determined
            edge attributes (and defaults) to preserve for input graphs.

        preserve_node_attrs : bool or str or dict, optional
            Like ``preserve_edge_attrs``, but for node attributes.

        preserve_graph_attrs : bool or set
            For bool, whether to preserve all graph attributes.
            For set, which input graph arguments to preserve graph attributes.

        preserve_all_attrs : bool
            Whether to preserve all edge, node and graph attributes.
            This overrides all the other preserve_*_attrs.

        """
        if func is None:
            return partial(
                _dispatchable,
                name=name,
                graphs=graphs,
                edge_attrs=edge_attrs,
                node_attrs=node_attrs,
                preserve_edge_attrs=preserve_edge_attrs,
                preserve_node_attrs=preserve_node_attrs,
                preserve_graph_attrs=preserve_graph_attrs,
                preserve_all_attrs=preserve_all_attrs,
            )
        if isinstance(func, str):
            raise TypeError("'name' and 'graphs' must be passed by keyword") from None
        # If name not provided, use the name of the function
        if name is None:
            name = func.__name__

        self = object.__new__(cls)

        # standard function-wrapping stuff
        # __annotations__ not used
        self.__name__ = func.__name__
        # self.__doc__ = func.__doc__  # __doc__ handled as cached property
        self.__defaults__ = func.__defaults__
        # We "magically" add `backend=` keyword argument to allow backend to be specified
        if func.__kwdefaults__:
            self.__kwdefaults__ = {**func.__kwdefaults__, "backend": None}
        else:
            self.__kwdefaults__ = {"backend": None}
        self.__module__ = func.__module__
        self.__qualname__ = func.__qualname__
        self.__dict__.update(func.__dict__)
        self.__wrapped__ = func

        # Supplement docstring with backend info; compute and cache when needed
        self._orig_doc = func.__doc__
        self._cached_doc = None

        self.orig_func = func
        self.name = name
        self.edge_attrs = edge_attrs
        self.node_attrs = node_attrs
        self.preserve_edge_attrs = preserve_edge_attrs or preserve_all_attrs
        self.preserve_node_attrs = preserve_node_attrs or preserve_all_attrs
        self.preserve_graph_attrs = preserve_graph_attrs or preserve_all_attrs

        if edge_attrs is not None and not isinstance(edge_attrs, str | dict):
            raise TypeError(
                f"Bad type for edge_attrs: {type(edge_attrs)}. Expected str or dict."
            ) from None
        if node_attrs is not None and not isinstance(node_attrs, str | dict):
            raise TypeError(
                f"Bad type for node_attrs: {type(node_attrs)}. Expected str or dict."
            ) from None
        if not isinstance(self.preserve_edge_attrs, bool | str | dict):
            raise TypeError(
                f"Bad type for preserve_edge_attrs: {type(self.preserve_edge_attrs)}."
                " Expected bool, str, or dict."
            ) from None
        if not isinstance(self.preserve_node_attrs, bool | str | dict):
            raise TypeError(
                f"Bad type for preserve_node_attrs: {type(self.preserve_node_attrs)}."
                " Expected bool, str, or dict."
            ) from None
        if not isinstance(self.preserve_graph_attrs, bool | set):
            raise TypeError(
                f"Bad type for preserve_graph_attrs: {type(self.preserve_graph_attrs)}."
                " Expected bool or set."
            ) from None

        if isinstance(graphs, str):
            graphs = {graphs: 0}
        elif graphs is None:
            pass
        elif not isinstance(graphs, dict):
            raise TypeError(
                f"Bad type for graphs: {type(graphs)}. Expected str or dict."
            ) from None
        elif len(graphs) == 0:
            raise KeyError("'graphs' must contain at least one variable name") from None

        # This dict comprehension is complicated for better performance; equivalent shown below.
        self.optional_graphs = set()
        self.list_graphs = set()
        if graphs is None:
            self.graphs = {}
        else:
            self.graphs = {
                self.optional_graphs.add(val := k[:-1]) or val
                if (last := k[-1]) == "?"
                else self.list_graphs.add(val := k[1:-1]) or val
                if last == "]"
                else k: v
                for k, v in graphs.items()
            }
        # The above is equivalent to:
        # self.optional_graphs = {k[:-1] for k in graphs if k[-1] == "?"}
        # self.list_graphs = {k[1:-1] for k in graphs if k[-1] == "]"}
        # self.graphs = {k[:-1] if k[-1] == "?" else k: v for k, v in graphs.items()}

        # Compute and cache the signature on-demand
        self._sig = None

        # Which backends implement this function?
        self.backends = {
            backend
            for backend, info in backend_info.items()
            if "functions" in info and name in info["functions"]
        }

        if name in _registered_algorithms:
            raise KeyError(
                f"Algorithm already exists in dispatch registry: {name}"
            ) from None
        _registered_algorithms[name] = self
        return self

    @property
    def __doc__(self):
        if (rv := self._cached_doc) is not None:
            return rv
        rv = self._cached_doc = self._make_doc()
        return rv

    @__doc__.setter
    def __doc__(self, val):
        self._orig_doc = val
        self._cached_doc = None

    @property
    def __signature__(self):
        if self._sig is None:
            sig = inspect.signature(self.orig_func)
            # `backend` is now a reserved argument used by dispatching.
            # assert "backend" not in sig.parameters
            if not any(
                p.kind == inspect.Parameter.VAR_KEYWORD for p in sig.parameters.values()
            ):
                sig = sig.replace(
                    parameters=[
                        *sig.parameters.values(),
                        inspect.Parameter(
                            "backend", inspect.Parameter.KEYWORD_ONLY, default=None
                        ),
                        inspect.Parameter(
                            "backend_kwargs", inspect.Parameter.VAR_KEYWORD
                        ),
                    ]
                )
            else:
                *parameters, var_keyword = sig.parameters.values()
                sig = sig.replace(
                    parameters=[
                        *parameters,
                        inspect.Parameter(
                            "backend", inspect.Parameter.KEYWORD_ONLY, default=None
                        ),
                        var_keyword,
                    ]
                )
            self._sig = sig
        return self._sig

    def __call__(self, /, *args, backend=None, **kwargs):
        if not backends:
            # Fast path if no backends are installed
            return self.orig_func(*args, **kwargs)

        # Use `backend_name` in this function instead of `backend`
        backend_name = backend
        if backend_name is not None and backend_name not in backends:
            raise ImportError(f"Unable to load backend: {backend_name}")

        graphs_resolved = {}
        for gname, pos in self.graphs.items():
            if pos < len(args):
                if gname in kwargs:
                    raise TypeError(f"{self.name}() got multiple values for {gname!r}")
                val = args[pos]
            elif gname in kwargs:
                val = kwargs[gname]
            elif gname not in self.optional_graphs:
                raise TypeError(
                    f"{self.name}() missing required graph argument: {gname}"
                )
            else:
                continue
            if val is None:
                if gname not in self.optional_graphs:
                    raise TypeError(
                        f"{self.name}() required graph argument {gname!r} is None; must be a graph"
                    )
            else:
                graphs_resolved[gname] = val

        # Alternative to the above that does not check duplicated args or missing required graphs.
        # graphs_resolved = {
        #     val
        #     for gname, pos in self.graphs.items()
        #     if (val := args[pos] if pos < len(args) else kwargs.get(gname)) is not None
        # }

        if self._is_testing and self._automatic_backends and backend_name is None:
            # Special path if we are running networkx tests with a backend.
            return self._convert_and_call_for_tests(
                self._automatic_backends[0],
                args,
                kwargs,
                fallback_to_nx=self._fallback_to_nx,
            )

        # Check if any graph comes from a backend
        if self.list_graphs:
            # Make sure we don't lose values by consuming an iterator
            args = list(args)
            for gname in self.list_graphs & graphs_resolved.keys():
                val = list(graphs_resolved[gname])
                graphs_resolved[gname] = val
                if gname in kwargs:
                    kwargs[gname] = val
                else:
                    args[self.graphs[gname]] = val

            has_backends = any(
                hasattr(g, "__networkx_backend__")
                if gname not in self.list_graphs
                else any(hasattr(g2, "__networkx_backend__") for g2 in g)
                for gname, g in graphs_resolved.items()
            )
            if has_backends:
                graph_backend_names = {
                    getattr(g, "__networkx_backend__", "networkx")
                    for gname, g in graphs_resolved.items()
                    if gname not in self.list_graphs
                }
                for gname in self.list_graphs & graphs_resolved.keys():
                    graph_backend_names.update(
                        getattr(g, "__networkx_backend__", "networkx")
                        for g in graphs_resolved[gname]
                    )
        else:
            has_backends = any(
                hasattr(g, "__networkx_backend__") for g in graphs_resolved.values()
            )
            if has_backends:
                graph_backend_names = {
                    getattr(g, "__networkx_backend__", "networkx")
                    for g in graphs_resolved.values()
                }
        if has_backends:
            # Dispatchable graphs found! Dispatch to backend function.
            # We don't handle calls with different backend graphs yet,
            # but we may be able to convert additional networkx graphs.
            backend_names = graph_backend_names - {"networkx"}
            if len(backend_names) != 1:
                # Future work: convert between backends and run if multiple backends found
                raise TypeError(
                    f"{self.name}() graphs must all be from the same backend, found {backend_names}"
                )
            [graph_backend_name] = backend_names
            if backend_name is not None and backend_name != graph_backend_name:
                # Future work: convert between backends to `backend_name` backend
                raise TypeError(
                    f"{self.name}() is unable to convert graph from backend {graph_backend_name!r} "
                    f"to the specified backend {backend_name!r}."
                )
            if graph_backend_name not in backends:
                raise ImportError(f"Unable to load backend: {graph_backend_name}")
            if (
                "networkx" in graph_backend_names
                and graph_backend_name not in self._automatic_backends
            ):
                # Not configured to convert networkx graphs to this backend
                raise TypeError(
                    f"Unable to convert inputs and run {self.name}. "
                    f"{self.name}() has networkx and {graph_backend_name} graphs, but NetworkX is not "
                    f"configured to automatically convert graphs from networkx to {graph_backend_name}."
                )
            backend = _load_backend(graph_backend_name)
            if hasattr(backend, self.name):
                if "networkx" in graph_backend_names:
                    # We need to convert networkx graphs to backend graphs
                    return self._convert_and_call(
                        graph_backend_name,
                        args,
                        kwargs,
                        fallback_to_nx=self._fallback_to_nx,
                    )
                # All graphs are backend graphs--no need to convert!
                return getattr(backend, self.name)(*args, **kwargs)
            # Future work: try to convert and run with other backends in self._automatic_backends
            raise NetworkXNotImplemented(
                f"'{self.name}' not implemented by {graph_backend_name}"
            )

        # If backend was explicitly given by the user, so we need to use it no matter what
        if backend_name is not None:
            return self._convert_and_call(
                backend_name, args, kwargs, fallback_to_nx=False
            )

        # Only networkx graphs; try to convert and run with a backend with automatic
        # conversion, but don't do this by default for graph generators or loaders.
        if self.graphs:
            for backend_name in self._automatic_backends:
                if self._can_backend_run(backend_name, *args, **kwargs):
                    return self._convert_and_call(
                        backend_name,
                        args,
                        kwargs,
                        fallback_to_nx=self._fallback_to_nx,
                    )
        # Default: run with networkx on networkx inputs
        return self.orig_func(*args, **kwargs)

    def _can_backend_run(self, backend_name, /, *args, **kwargs):
        """Can the specified backend run this algorithms with these arguments?"""
        backend = _load_backend(backend_name)
        return hasattr(backend, self.name) and (
            not hasattr(backend, "can_run") or backend.can_run(self.name, args, kwargs)
        )

    def _convert_arguments(self, backend_name, args, kwargs):
        """Convert graph arguments to the specified backend.

        Returns
        -------
        args tuple and kwargs dict
        """
        bound = self.__signature__.bind(*args, **kwargs)
        bound.apply_defaults()
        if not self.graphs:
            bound_kwargs = bound.kwargs
            del bound_kwargs["backend"]
            return bound.args, bound_kwargs
        # Convert graphs into backend graph-like object
        # Include the edge and/or node labels if provided to the algorithm
        preserve_edge_attrs = self.preserve_edge_attrs
        edge_attrs = self.edge_attrs
        if preserve_edge_attrs is False:
            # e.g. `preserve_edge_attrs=False`
            pass
        elif preserve_edge_attrs is True:
            # e.g. `preserve_edge_attrs=True`
            edge_attrs = None
        elif isinstance(preserve_edge_attrs, str):
            if bound.arguments[preserve_edge_attrs] is True or callable(
                bound.arguments[preserve_edge_attrs]
            ):
                # e.g. `preserve_edge_attrs="attr"` and `func(attr=True)`
                # e.g. `preserve_edge_attrs="attr"` and `func(attr=myfunc)`
                preserve_edge_attrs = True
                edge_attrs = None
            elif bound.arguments[preserve_edge_attrs] is False and (
                isinstance(edge_attrs, str)
                and edge_attrs == preserve_edge_attrs
                or isinstance(edge_attrs, dict)
                and preserve_edge_attrs in edge_attrs
            ):
                # e.g. `preserve_edge_attrs="attr"` and `func(attr=False)`
                # Treat `False` argument as meaning "preserve_edge_data=False"
                # and not `False` as the edge attribute to use.
                preserve_edge_attrs = False
                edge_attrs = None
            else:
                # e.g. `preserve_edge_attrs="attr"` and `func(attr="weight")`
                preserve_edge_attrs = False
        # Else: e.g. `preserve_edge_attrs={"G": {"weight": 1}}`

        if edge_attrs is None:
            # May have been set to None above b/c all attributes are preserved
            pass
        elif isinstance(edge_attrs, str):
            if edge_attrs[0] == "[":
                # e.g. `edge_attrs="[edge_attributes]"` (argument of list of attributes)
                # e.g. `func(edge_attributes=["foo", "bar"])`
                edge_attrs = {
                    edge_attr: 1 for edge_attr in bound.arguments[edge_attrs[1:-1]]
                }
            elif callable(bound.arguments[edge_attrs]):
                # e.g. `edge_attrs="weight"` and `func(weight=myfunc)`
                preserve_edge_attrs = True
                edge_attrs = None
            elif bound.arguments[edge_attrs] is not None:
                # e.g. `edge_attrs="weight"` and `func(weight="foo")` (default of 1)
                edge_attrs = {bound.arguments[edge_attrs]: 1}
            elif self.name == "to_numpy_array" and hasattr(
                bound.arguments["dtype"], "names"
            ):
                # Custom handling: attributes may be obtained from `dtype`
                edge_attrs = {
                    edge_attr: 1 for edge_attr in bound.arguments["dtype"].names
                }
            else:
                # e.g. `edge_attrs="weight"` and `func(weight=None)`
                edge_attrs = None
        else:
            # e.g. `edge_attrs={"attr": "default"}` and `func(attr="foo", default=7)`
            # e.g. `edge_attrs={"attr": 0}` and `func(attr="foo")`
            edge_attrs = {
                edge_attr: bound.arguments.get(val, 1) if isinstance(val, str) else val
                for key, val in edge_attrs.items()
                if (edge_attr := bound.arguments[key]) is not None
            }

        preserve_node_attrs = self.preserve_node_attrs
        node_attrs = self.node_attrs
        if preserve_node_attrs is False:
            # e.g. `preserve_node_attrs=False`
            pass
        elif preserve_node_attrs is True:
            # e.g. `preserve_node_attrs=True`
            node_attrs = None
        elif isinstance(preserve_node_attrs, str):
            if bound.arguments[preserve_node_attrs] is True or callable(
                bound.arguments[preserve_node_attrs]
            ):
                # e.g. `preserve_node_attrs="attr"` and `func(attr=True)`
                # e.g. `preserve_node_attrs="attr"` and `func(attr=myfunc)`
                preserve_node_attrs = True
                node_attrs = None
            elif bound.arguments[preserve_node_attrs] is False and (
                isinstance(node_attrs, str)
                and node_attrs == preserve_node_attrs
                or isinstance(node_attrs, dict)
                and preserve_node_attrs in node_attrs
            ):
                # e.g. `preserve_node_attrs="attr"` and `func(attr=False)`
                # Treat `False` argument as meaning "preserve_node_data=False"
                # and not `False` as the node attribute to use. Is this used?
                preserve_node_attrs = False
                node_attrs = None
            else:
                # e.g. `preserve_node_attrs="attr"` and `func(attr="weight")`
                preserve_node_attrs = False
        # Else: e.g. `preserve_node_attrs={"G": {"pos": None}}`

        if node_attrs is None:
            # May have been set to None above b/c all attributes are preserved
            pass
        elif isinstance(node_attrs, str):
            if node_attrs[0] == "[":
                # e.g. `node_attrs="[node_attributes]"` (argument of list of attributes)
                # e.g. `func(node_attributes=["foo", "bar"])`
                node_attrs = {
                    node_attr: None for node_attr in bound.arguments[node_attrs[1:-1]]
                }
            elif callable(bound.arguments[node_attrs]):
                # e.g. `node_attrs="weight"` and `func(weight=myfunc)`
                preserve_node_attrs = True
                node_attrs = None
            elif bound.arguments[node_attrs] is not None:
                # e.g. `node_attrs="weight"` and `func(weight="foo")`
                node_attrs = {bound.arguments[node_attrs]: None}
            else:
                # e.g. `node_attrs="weight"` and `func(weight=None)`
                node_attrs = None
        else:
            # e.g. `node_attrs={"attr": "default"}` and `func(attr="foo", default=7)`
            # e.g. `node_attrs={"attr": 0}` and `func(attr="foo")`
            node_attrs = {
                node_attr: bound.arguments.get(val) if isinstance(val, str) else val
                for key, val in node_attrs.items()
                if (node_attr := bound.arguments[key]) is not None
            }

        preserve_graph_attrs = self.preserve_graph_attrs

        # It should be safe to assume that we either have networkx graphs or backend graphs.
        # Future work: allow conversions between backends.
        backend = _load_backend(backend_name)
        for gname in self.graphs:
            if gname in self.list_graphs:
                bound.arguments[gname] = [
                    backend.convert_from_nx(
                        g,
                        edge_attrs=edge_attrs,
                        node_attrs=node_attrs,
                        preserve_edge_attrs=preserve_edge_attrs,
                        preserve_node_attrs=preserve_node_attrs,
                        preserve_graph_attrs=preserve_graph_attrs,
                        name=self.name,
                        graph_name=gname,
                    )
                    if getattr(g, "__networkx_backend__", "networkx") == "networkx"
                    else g
                    for g in bound.arguments[gname]
                ]
            else:
                graph = bound.arguments[gname]
                if graph is None:
                    if gname in self.optional_graphs:
                        continue
                    raise TypeError(
                        f"Missing required graph argument `{gname}` in {self.name} function"
                    )
                if isinstance(preserve_edge_attrs, dict):
                    preserve_edges = False
                    edges = preserve_edge_attrs.get(gname, edge_attrs)
                else:
                    preserve_edges = preserve_edge_attrs
                    edges = edge_attrs
                if isinstance(preserve_node_attrs, dict):
                    preserve_nodes = False
                    nodes = preserve_node_attrs.get(gname, node_attrs)
                else:
                    preserve_nodes = preserve_node_attrs
                    nodes = node_attrs
                if isinstance(preserve_graph_attrs, set):
                    preserve_graph = gname in preserve_graph_attrs
                else:
                    preserve_graph = preserve_graph_attrs
                if getattr(graph, "__networkx_backend__", "networkx") == "networkx":
                    bound.arguments[gname] = backend.convert_from_nx(
                        graph,
                        edge_attrs=edges,
                        node_attrs=nodes,
                        preserve_edge_attrs=preserve_edges,
                        preserve_node_attrs=preserve_nodes,
                        preserve_graph_attrs=preserve_graph,
                        name=self.name,
                        graph_name=gname,
                    )
        bound_kwargs = bound.kwargs
        del bound_kwargs["backend"]
        return bound.args, bound_kwargs

    def _convert_and_call(self, backend_name, args, kwargs, *, fallback_to_nx=False):
        """Call this dispatchable function with a backend, converting graphs if necessary."""
        backend = _load_backend(backend_name)
        if not self._can_backend_run(backend_name, *args, **kwargs):
            if fallback_to_nx:
                return self.orig_func(*args, **kwargs)
            msg = f"'{self.name}' not implemented by {backend_name}"
            if hasattr(backend, self.name):
                msg += " with the given arguments"
            raise RuntimeError(msg)

        try:
            converted_args, converted_kwargs = self._convert_arguments(
                backend_name, args, kwargs
            )
            result = getattr(backend, self.name)(*converted_args, **converted_kwargs)
        except (NotImplementedError, NetworkXNotImplemented) as exc:
            if fallback_to_nx:
                return self.orig_func(*args, **kwargs)
            raise

        return result

    def _convert_and_call_for_tests(
        self, backend_name, args, kwargs, *, fallback_to_nx=False
    ):
        """Call this dispatchable function with a backend; for use with testing."""
        backend = _load_backend(backend_name)
        if not self._can_backend_run(backend_name, *args, **kwargs):
            if fallback_to_nx or not self.graphs:
                return self.orig_func(*args, **kwargs)

            import pytest

            msg = f"'{self.name}' not implemented by {backend_name}"
            if hasattr(backend, self.name):
                msg += " with the given arguments"
            pytest.xfail(msg)

        from collections.abc import Iterable, Iterator, Mapping
        from copy import copy
        from io import BufferedReader, BytesIO
        from itertools import tee
        from random import Random

<<<<<<< HEAD
        import numpy as np
        from scipy.sparse import sparray
=======
        from numpy.random import Generator, RandomState
>>>>>>> 0ed564b4

        # We sometimes compare the backend result to the original result,
        # so we need two sets of arguments. We tee iterators and copy
        # random state so that they may be used twice.
        if not args:
            args1 = args2 = args
        else:
            args1, args2 = zip(
                *(
                    (arg, copy(arg))
                    if isinstance(arg, BytesIO | Random | Generator | RandomState)
                    else tee(arg)
                    if isinstance(arg, Iterator) and not isinstance(arg, BufferedReader)
                    else (arg, arg)
                    for arg in args
                )
            )
        if not kwargs:
            kwargs1 = kwargs2 = kwargs
        else:
            kwargs1, kwargs2 = zip(
                *(
                    ((k, v), (k, copy(v)))
                    if isinstance(v, BytesIO | Random | Generator | RandomState)
                    else ((k, (teed := tee(v))[0]), (k, teed[1]))
                    if isinstance(v, Iterator) and not isinstance(v, BufferedReader)
                    else ((k, v), (k, v))
                    for k, v in kwargs.items()
                )
            )
            kwargs1 = dict(kwargs1)
            kwargs2 = dict(kwargs2)
        try:
            converted_args, converted_kwargs = self._convert_arguments(
                backend_name, args1, kwargs1
            )
            result = getattr(backend, self.name)(*converted_args, **converted_kwargs)
        except (NotImplementedError, NetworkXNotImplemented) as exc:
            if fallback_to_nx:
                return self.orig_func(*args2, **kwargs2)
            import pytest

            pytest.xfail(
                exc.args[0] if exc.args else f"{self.name} raised {type(exc).__name__}"
            )

        def check_result(val, depth=0):
            if isinstance(val, np.number):
                raise RuntimeError(
                    f"{self.name} returned a numpy scalar {val} ({type(val)}, depth={depth})"
                )
            if isinstance(val, np.ndarray | sparray):
                return
            if isinstance(val, nx.Graph):
                check_result(val._node, depth=depth + 1)
                check_result(val._adj, depth=depth + 1)
                return
            if isinstance(val, Iterator):
                raise NotImplementedError
            if isinstance(val, Iterable) and not isinstance(val, str):
                for x in val:
                    check_result(x, depth=depth + 1)
            if isinstance(val, Mapping):
                for x in val.values():
                    check_result(x, depth=depth + 1)

        def check_iterator(it):
            for val in it:
                try:
                    check_result(val)
                except RuntimeError as exc:
                    raise RuntimeError(
                        f"{self.name} returned a numpy scalar {val} ({type(val)})"
                    ) from exc
                yield val

        if self.name in {"from_edgelist"}:
            # numpy scalars are explicitly given as values in some tests
            pass
        elif isinstance(result, Iterator):
            result = check_iterator(result)
        else:
            try:
                check_result(result)
            except RuntimeError as exc:
                raise RuntimeError(
                    f"{self.name} returned a numpy scalar {result} ({type(result)})"
                ) from exc
            check_result(result)

        if self.name in {
            "edmonds_karp_core",
            "barycenter",
            "contracted_edge",
            "contracted_nodes",
            "stochastic_graph",
            "relabel_nodes",
        }:
            # Special-case algorithms that mutate input graphs
            bound = self.__signature__.bind(*converted_args, **converted_kwargs)
            bound.apply_defaults()
            bound2 = self.__signature__.bind(*args2, **kwargs2)
            bound2.apply_defaults()
            if self.name == "edmonds_karp_core":
                R1 = backend.convert_to_nx(bound.arguments["R"])
                R2 = bound2.arguments["R"]
                for k, v in R1.edges.items():
                    R2.edges[k]["flow"] = v["flow"]
            elif self.name == "barycenter" and bound.arguments["attr"] is not None:
                G1 = backend.convert_to_nx(bound.arguments["G"])
                G2 = bound2.arguments["G"]
                attr = bound.arguments["attr"]
                for k, v in G1.nodes.items():
                    G2.nodes[k][attr] = v[attr]
            elif (
                self.name in {"contracted_nodes", "contracted_edge"}
                and not bound.arguments["copy"]
            ):
                # Edges and nodes changed; node "contraction" and edge "weight" attrs
                G1 = backend.convert_to_nx(bound.arguments["G"])
                G2 = bound2.arguments["G"]
                G2.__dict__.update(G1.__dict__)
            elif self.name == "stochastic_graph" and not bound.arguments["copy"]:
                G1 = backend.convert_to_nx(bound.arguments["G"])
                G2 = bound2.arguments["G"]
                for k, v in G1.edges.items():
                    G2.edges[k]["weight"] = v["weight"]
            elif self.name == "relabel_nodes" and not bound.arguments["copy"]:
                G1 = backend.convert_to_nx(bound.arguments["G"])
                G2 = bound2.arguments["G"]
                if G1 is G2:
                    return G2
                G2._node.clear()
                G2._node.update(G1._node)
                G2._adj.clear()
                G2._adj.update(G1._adj)
                if hasattr(G1, "_pred") and hasattr(G2, "_pred"):
                    G2._pred.clear()
                    G2._pred.update(G1._pred)
                if hasattr(G1, "_succ") and hasattr(G2, "_succ"):
                    G2._succ.clear()
                    G2._succ.update(G1._succ)
                return G2
            return backend.convert_to_nx(result)

        converted_result = backend.convert_to_nx(result)
        if isinstance(converted_result, nx.Graph) and self.name not in {
            "boykov_kolmogorov",
            "preflow_push",
            "quotient_graph",
            "shortest_augmenting_path",
            "spectral_graph_forge",
            # We don't handle tempfile.NamedTemporaryFile arguments
            "read_gml",
            "read_graph6",
            "read_sparse6",
            # We don't handle io.BufferedReader arguments
            "bipartite_read_edgelist",
            "read_adjlist",
            "read_edgelist",
            "read_graphml",
            "read_multiline_adjlist",
            "read_pajek",
            # graph comparison fails b/c of nan values
            "read_gexf",
        }:
            # For graph return types (e.g. generators), we compare that results are
            # the same between the backend and networkx, then return the original
            # networkx result so the iteration order will be consistent in tests.
            G = self.orig_func(*args2, **kwargs2)
            if not nx.utils.graphs_equal(G, converted_result):
                assert G.number_of_nodes() == converted_result.number_of_nodes()
                assert G.number_of_edges() == converted_result.number_of_edges()
                assert G.graph == converted_result.graph
                assert G.nodes == converted_result.nodes
                assert G.adj == converted_result.adj
                assert type(G) is type(converted_result)
                raise AssertionError("Graphs are not equal")
            return G
        return converted_result

    def _make_doc(self):
        if not self.backends:
            return self._orig_doc
        lines = [
            "Backends",
            "--------",
        ]
        for backend in sorted(self.backends):
            info = backend_info[backend]
            if "short_summary" in info:
                lines.append(f"{backend} : {info['short_summary']}")
            else:
                lines.append(backend)
            if "functions" not in info or self.name not in info["functions"]:
                lines.append("")
                continue

            func_info = info["functions"][self.name]
            if "extra_docstring" in func_info:
                lines.extend(
                    f"  {line}" if line else line
                    for line in func_info["extra_docstring"].split("\n")
                )
                add_gap = True
            else:
                add_gap = False
            if "extra_parameters" in func_info:
                if add_gap:
                    lines.append("")
                lines.append("  Extra parameters:")
                extra_parameters = func_info["extra_parameters"]
                for param in sorted(extra_parameters):
                    lines.append(f"    {param}")
                    if desc := extra_parameters[param]:
                        lines.append(f"      {desc}")
                    lines.append("")
            else:
                lines.append("")

        lines.pop()  # Remove last empty line
        to_add = "\n    ".join(lines)
        return f"{self._orig_doc.rstrip()}\n\n    {to_add}"

    def __reduce__(self):
        """Allow this object to be serialized with pickle.

        This uses the global registry `_registered_algorithms` to deserialize.
        """
        return _restore_dispatchable, (self.name,)


def _restore_dispatchable(name):
    return _registered_algorithms[name]


if os.environ.get("_NETWORKX_BUILDING_DOCS_"):
    # When building docs with Sphinx, use the original function with the
    # dispatched __doc__, b/c Sphinx renders normal Python functions better.
    # This doesn't show e.g. `*, backend=None, **backend_kwargs` in the
    # signatures, which is probably okay. It does allow the docstring to be
    # updated based on the installed backends.
    _orig_dispatchable = _dispatchable

    def _dispatchable(func=None, **kwargs):  # type: ignore[no-redef]
        if func is None:
            return partial(_dispatchable, **kwargs)
        dispatched_func = _orig_dispatchable(func, **kwargs)
        func.__doc__ = dispatched_func.__doc__
        return func

    _dispatchable.__doc__ = _orig_dispatchable.__new__.__doc__  # type: ignore[method-assign,assignment]
    _sig = inspect.signature(_orig_dispatchable.__new__)
    _dispatchable.__signature__ = _sig.replace(  # type: ignore[method-assign,assignment]
        parameters=[v for k, v in _sig.parameters.items() if k != "cls"]
    )<|MERGE_RESOLUTION|>--- conflicted
+++ resolved
@@ -806,12 +806,9 @@
         from itertools import tee
         from random import Random
 
-<<<<<<< HEAD
         import numpy as np
+        from numpy.random import Generator, RandomState
         from scipy.sparse import sparray
-=======
-        from numpy.random import Generator, RandomState
->>>>>>> 0ed564b4
 
         # We sometimes compare the backend result to the original result,
         # so we need two sets of arguments. We tee iterators and copy
