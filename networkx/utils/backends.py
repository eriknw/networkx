"""
Docs for backend users
~~~~~~~~~~~~~~~~~~~~~~

NetworkX utilizes a plugin-dispatch architecture, which means we can plug in and
out of backends with minimal code changes. A valid NetworkX backend specifies
`entry points <https://packaging.python.org/en/latest/specifications/entry-points>`_,
named ``networkx.backends`` and an optional ``networkx.backend_info`` when it is
installed (not imported). This allows NetworkX to dispatch (redirect) function calls
to the backend so the execution flows to the designated backend
implementation, similar to how plugging a charger into a socket redirects the
electricity to your phone. This design enhances flexibility and integration, making
NetworkX more adaptable and efficient.

There are three main ways to use a backend after the package is installed.
You can set environment variables and run the exact same code you run for
NetworkX. You can use a keyword argument ``backend=...`` with the NetworkX
function. Or, you can convert the NetworkX Graph to a backend graph type and
call a NetworkX function supported by that backend. Environment variables
and backend keywords automatically convert your NetworkX Graph to the
backend type. Manually converting it yourself allows you to use that same
backend graph for more than one function call, reducing conversion time.

For example, you can set an environment variable before starting python to request
all dispatchable functions automatically dispatch to the given backend::

    bash> NETWORKX_AUTOMATIC_BACKENDS=cugraph python my_networkx_script.py

or you can specify the backend as a kwarg::

    nx.betweenness_centrality(G, k=10, backend="parallel")

or you can convert the NetworkX Graph object ``G`` into a Graph-like
object specific to the backend and then pass that in the NetworkX function::

    H = nx_parallel.ParallelGraph(G)
    nx.betweenness_centrality(H, k=10)

The first approach is useful when you don't want to change your NetworkX code and just want
to run your code on different backend(s). The second approach comes in handy when you
need to pass additional backend-specific arguments, for example::

    nx.betweenness_centrality(G, k=10, backend="parallel", get_chunks=get_chunks)

Here, ``get_chunks`` is not a NetworkX argument, but a nx_parallel-specific argument.

How does this work?
-------------------

You might have seen the ``@nx._dispatchable`` decorator on
many of the NetworkX functions in the codebase. This decorator function works
by dispatching a NetworkX function to a specified backend if available, or running
it with NetworkX if no backend is specified or available. It checks if the specified
backend is valid and installed. If not, it raises an ``ImportError``. It also
resolves the graph arguments from the provided ``args`` and ``kwargs``, handling cases
where graphs are passed as positional arguments or keyword arguments. It then checks if
any of the resolved graphs are from a backend by checking if they have a
``__networkx_backend__`` attribute. The attribute ``__networkx_backend__`` holds a
string with the name of the ``entry_point`` (more on them later). If there are graphs
from a backend, it determines the priority of the backends based on the
``backend_priority`` configuration. If there are dispatchable graphs (i.e., graphs from
a backend), it checks if all graphs are from the same backend. If not, it raises a
``TypeError``. If a backend is specified and it matches the backend of the graphs, it
loads the backend and calls the corresponding function on the backend along with the
additional backend-specific ``backend_kwargs``. After calling the function the networkx
logger displays the ``DEBUG`` message, if the logging is enabled
(see :ref:`Introspection <introspect>` below). If no compatible
backend is found or the function is not implemented by the backend, it raises a
``NetworkXNotImplemented`` exception. And, if the function mutates the input graph or
returns a graph, graph generator or loader then it tries to convert and run the
function with a backend with automatic conversion. And it only convert and run if
``backend.should_run(...)`` returns ``True``. If no backend is used, it falls back to
running the original function with NetworkX. Refer the ``__call__`` method of the
``_dispatchable`` class for more details.

The NetworkX library does not need to know that a backend exists for it
to work. As long as the backend package creates the ``entry_point``, and
provides the correct interface, it will be called when the user requests
it using one of the three approaches described above. Some backends have
been working with the NetworkX developers to ensure smooth operation.
They are the following:

- `graphblas <https://github.com/python-graphblas/graphblas-algorithms>`_:
    OpenMP-enabled sparse linear algebra backend.
- `cugraph <https://github.com/rapidsai/cugraph/tree/branch-24.04/python/nx-cugraph>`_:
    GPU-accelerated backend.
- `parallel <https://github.com/networkx/nx-parallel>`_:
    Parallel backend for NetworkX algorithms.
- `loopback <https://github.com/networkx/networkx/blob/main/pyproject.toml#L53>`_:
    It's for testing purposes only and is not a real backend.

Note that the ``backend_name`` is e.g. ``parallel``, the package installed
is ``nx-parallel``, and we use ``nx_parallel`` while importing the package.

.. _introspect:

Introspection
-------------
Introspection techniques aim to demystify dispatching and backend graph conversion behaviors.

The primary way to see what the dispatch machinery is doing is by enabling logging.
This can help you verify that the backend you specified is being used.
You can enable NetworkX's backend logger to print to ``sys.stderr`` like this::

    import logging
    nxl = logging.getLogger("networkx")
    nxl.addHandler(logging.StreamHandler())
    nxl.setLevel(logging.DEBUG)

And you can disable it by running this::

    nxl.setLevel(logging.CRITICAL)

Refer to :external+python:mod:`logging` to learn more about the logging facilities in Python.

By looking at the ``.backends`` attribute, you can get the set of all currently
installed backends that implement a particular function. For example::

    >>> nx.betweenness_centrality.backends  # doctest: +SKIP
    {'parallel'}

The function docstring will also show which installed backends support it
along with any backend-specific notes and keyword arguments::

    >>> help(nx.betweenness_centrality)  # doctest: +SKIP
    ...
    Backends
    --------
    parallel : Parallel backend for NetworkX algorithms
      The parallel computation is implemented by dividing the nodes into chunks
      and computing betweenness centrality for each chunk concurrently.
    ...

The NetworkX documentation website also includes info about trusted backends of NetworkX in function references.
For example, see :func:`~networkx.algorithms.shortest_paths.weighted.all_pairs_bellman_ford_path_length`.

Introspection capabilities are currently limited, but we are working to improve them.
We plan to make it easier to answer questions such as:

- What happened (and why)?
- What *will* happen (and why)?
- Where was time spent (including conversions)?
- What is in the cache and how much memory is it using?

Transparency is essential to allow for greater understanding, debug-ability,
and customization. After all, NetworkX dispatching is extremely flexible and can
support advanced workflows with multiple backends and fine-tuned configuration,
but introspection is necessary to inform *when* and *how* to evolve your workflow
to meet your needs. If you have suggestions for how to improve introspection, please
`let us know <https://github.com/networkx/networkx/issues/new>`_!

Docs for backend developers
~~~~~~~~~~~~~~~~~~~~~~~~~~~

Creating a custom backend
-------------------------

1.  Defining a ``BackendInterface`` object:

    Note that the ``BackendInterface`` doesn't need to must be a class. It can be an
    instance of a class, or a module as well. You can define the following methods or
    functions in your backend's ``BackendInterface`` object.:

    1. ``convert_from_nx`` and ``convert_to_nx`` methods or functions are required for
       backend dispatching to work. The arguments to ``convert_from_nx`` are:

       - ``G`` : NetworkX Graph
       - ``edge_attrs`` : dict, optional
            Dictionary mapping edge attributes to default values if missing in ``G``.
            If None, then no edge attributes will be converted and default may be 1.
       - ``node_attrs``: dict, optional
            Dictionary mapping node attributes to default values if missing in ``G``.
            If None, then no node attributes will be converted.
       - ``preserve_edge_attrs`` : bool
            Whether to preserve all edge attributes.
       - ``preserve_node_attrs`` : bool
            Whether to preserve all node attributes.
       - ``preserve_graph_attrs`` : bool
            Whether to preserve all graph attributes.
       - ``preserve_all_attrs`` : bool
            Whether to preserve all graph, node, and edge attributes.
       - ``name`` : str
            The name of the algorithm.
       - ``graph_name`` : str
            The name of the graph argument being converted.

    2. ``can_run`` (Optional):
          If your backend only partially implements an algorithm, you can define
          a ``can_run(name, args, kwargs)`` function in your ``BackendInterface`` object that
          returns True or False indicating whether the backend can run the algorithm with
          the given arguments or not. Instead of a boolean you can also return a string
          message to inform the user why that algorithm can't be run.

    3. ``should_run`` (Optional):
          A backend may also define ``should_run(name, args, kwargs)``
          that is similar to ``can_run``, but answers whether the backend *should* be run.
          ``should_run`` is only run when performing backend graph conversions. Like
          ``can_run``, it receives the original arguments so it can decide whether it
          should be run by inspecting the arguments. ``can_run`` runs before
          ``should_run``, so ``should_run`` may assume ``can_run`` is True. If not
          implemented by the backend, ``can_run``and ``should_run`` are assumed to
          always return True if the backend implements the algorithm.

    4. ``on_start_tests`` (Optional):
          A special ``on_start_tests(items)`` function may be defined by the backend.
          It will be called with the list of NetworkX tests discovered. Each item
          is a test object that can be marked as xfail if the backend does not support
          the test using ``item.add_marker(pytest.mark.xfail(reason=...))``.

2.  Adding entry points

    To be discoverable by NetworkX, your package must register an
    `entry-point <https://packaging.python.org/en/latest/specifications/entry-points>`_
    ``networkx.backends`` in the package's metadata, with a `key pointing to your
    dispatch object <https://packaging.python.org/en/latest/guides/creating-and-discovering-plugins/#using-package-metadata>`_ .
    For example, if you are using ``setuptools`` to manage your backend package,
    you can `add the following to your pyproject.toml file <https://setuptools.pypa.io/en/latest/userguide/entry_point.html>`_::

        [project.entry-points."networkx.backends"]
        backend_name = "your_backend_interface_object"

    You can also add the ``backend_info`` entry-point. It points towards the ``get_info``
    function that returns all the backend information, which is then used to build the
    "Additional Backend Implementation" box at the end of algorithm's documentation
    page. Note that the `get_info` function shouldn't import your backend package.::

        [project.entry-points."networkx.backend_info"]
        backend_name = "your_get_info_function"

    The ``get_info`` should return a dictionary with following key-value pairs:
        - ``backend_name`` : str or None
            It is the name passed in the ``backend`` kwarg.
        - ``project`` : str or None
            The name of your backend project.
        - ``package`` : str or None
            The name of your backend package.
        - ``url`` : str or None
            This is the url to either your backend's codebase or documentation, and
            will be displayed as a hyperlink to the ``backend_name``, in the
            "Additional backend implementations" section.
        - ``short_summary`` : str or None
            One line summary of your backend which will be displayed in the
            "Additional backend implementations" section.
        - ``default_config`` : dict
            A dictionary mapping the backend config parameter names to their default values.
            This is used to automatically initialize the default configs for all the
            installed backends at the time of networkx's import.

            .. seealso:: `~networkx.utils.configs.Config`

        - ``functions`` : dict or None
            A dictionary mapping function names to a dictionary of information
            about the function. The information can include the following keys:

            - ``url`` : str or None
              The url to ``function``'s source code or documentation.
            - ``additional_docs`` : str or None
              A short description or note about the backend function's
              implementation.
            - ``additional_parameters`` : dict or None
              A dictionary mapping additional parameters headers to their
              short descriptions. For example::

                  "additional_parameters": {
                      'param1 : str, function (default = "chunks")' : "...",
                      'param2 : int' : "...",
                  }

            If any of these keys are not present, the corresponding information
            will not be displayed in the "Additional backend implementations"
            section on NetworkX docs website.

        Note that your backend's docs would only appear on the official NetworkX docs only
        if your backend is a trusted backend of NetworkX, and is present in the
        `.circleci/config.yml` and `.github/workflows/deploy-docs.yml` files in the
        NetworkX repository.

3.  Defining a Backend Graph class

    The backend must create an object with an attribute ``__networkx_backend__`` that holds
    a string with the entry point name::

        class BackendGraph:
            __networkx_backend__ = "backend_name"
            ...

    A backend graph instance may have a ``G.__networkx_cache__`` dict to enable
    caching, and care should be taken to clear the cache when appropriate.

Testing the Custom backend
--------------------------

To test your custom backend, you can run the NetworkX test suite on your backend.
This also ensures that the custom backend is compatible with NetworkX's API.
The following steps will help you run the tests:

1. Setting Backend Environment Variables:
    - ``NETWORKX_TEST_BACKEND`` : Setting this to your backend's ``backend_name`` will
      let NetworkX's dispatch machinery to automatically convert a regular NetworkX
      ``Graph``, ``DiGraph``, ``MultiGraph``, etc. to their backend equivalents, using
      ``your_backend_interface_object.convert_from_nx(G, ...)`` function.
    - ``NETWORKX_FALLBACK_TO_NX`` (default=False) : Setting this variable to `True` will
      instruct tests to use a NetworkX ``Graph`` for algorithms not implemented by your
      custom backend. Setting this to `False` will only run the tests for algorithms
      implemented by your custom backend and tests for other algorithms will ``xfail``.

2. Running Tests:
    You can invoke NetworkX tests for your custom backend with the following commands::

        NETWORKX_TEST_BACKEND=<backend_name>
        NETWORKX_FALLBACK_TO_NX=True # or False
        pytest --pyargs networkx

How tests are run?
------------------

1. While dispatching to the backend implementation the ``_convert_and_call`` function
   is used and while testing the ``_convert_and_call_for_tests`` function is used.
   Other than testing it also checks for functions that return numpy scalars, and
   for functions that return graphs it runs the backend implementation and the
   networkx implementation and then converts the backend graph into a NetworkX graph
   and then compares them, and returns the networkx graph. This can be regarded as
   (pragmatic) technical debt. We may replace these checks in the future.

2. Conversions while running tests:
    - Convert NetworkX graphs using ``<your_backend_interface_object>.convert_from_nx(G, ...)`` into
      the backend graph.
    - Pass the backend graph objects to the backend implementation of the algorithm.
    - Convert the result back to a form expected by NetworkX tests using
      ``<your_backend_interface_object>.convert_to_nx(result, ...)``.
    - For nx_loopback, the graph is copied using the dispatchable metadata

3. Dispatchable algorithms that are not implemented by the backend
   will cause a ``pytest.xfail``, when the ``NETWORKX_FALLBACK_TO_NX``
   environment variable is set to ``False``, giving some indication that
   not all tests are running, while avoiding causing an explicit failure.
"""

import inspect
import itertools
import logging
import os
import warnings
from functools import partial
from importlib.metadata import entry_points

import networkx as nx

from .decorators import argmap

__all__ = ["_dispatchable"]

_logger = logging.getLogger(__name__)


def _do_nothing():
    """This does nothing at all, yet it helps turn `_dispatchable` into functions."""


def _get_backends(group, *, load_and_call=False):
    """
    Retrieve NetworkX ``backends`` and ``backend_info`` from the entry points.

    Parameters
    -----------
    group : str
        The entry_point to be retrieved.
    load_and_call : bool, optional
        If True, load and call the backend. Defaults to False.

    Returns
    --------
    dict
        A dictionary mapping backend names to their respective backend objects.

    Notes
    ------
    If a backend is defined more than once, a warning is issued.
    The `nx_loopback` backend is removed if it exists, as it is only available during testing.
    A warning is displayed if an error occurs while loading a backend.
    """
    items = entry_points(group=group)
    rv = {}
    for ep in items:
        if ep.name in rv:
            warnings.warn(
                f"networkx backend defined more than once: {ep.name}",
                RuntimeWarning,
                stacklevel=2,
            )
        elif load_and_call:
            try:
                rv[ep.name] = ep.load()()
            except Exception as exc:
                warnings.warn(
                    f"Error encountered when loading info for backend {ep.name}: {exc}",
                    RuntimeWarning,
                    stacklevel=2,
                )
        else:
            rv[ep.name] = ep
    rv.pop("nx_loopback", None)
    return rv


backends = _get_backends("networkx.backends")
backend_info = _get_backends("networkx.backend_info", load_and_call=True)

# We must import from config after defining `backends` above
from .configs import Config, config

# Get default configuration from environment variables at import time
config.backend_priority = [
    x.strip()
    for x in os.environ.get(
        "NETWORKX_BACKEND_PRIORITY",
        os.environ.get("NETWORKX_AUTOMATIC_BACKENDS", ""),
    ).split(",")
    if x.strip()
]
# Initialize default configuration for backends
config.backends = Config(
    **{
        backend: (
            cfg if isinstance(cfg := info["default_config"], Config) else Config(**cfg)
        )
        if "default_config" in info
        else Config()
        for backend, info in backend_info.items()
    }
)
type(config.backends).__doc__ = "All installed NetworkX backends and their configs."

# Load and cache backends on-demand
_loaded_backends = {}  # type: ignore[var-annotated]


def _always_run(name, args, kwargs):
    return True


def _load_backend(backend_name):
    if backend_name in _loaded_backends:
        return _loaded_backends[backend_name]
    rv = _loaded_backends[backend_name] = backends[backend_name].load()
    if not hasattr(rv, "can_run"):
        rv.can_run = _always_run
    if not hasattr(rv, "should_run"):
        rv.should_run = _always_run
    return rv


_registered_algorithms = {}


class _dispatchable:
    _is_testing = False
    _fallback_to_nx = (
        os.environ.get("NETWORKX_FALLBACK_TO_NX", "true").strip().lower() == "true"
    )

    def __new__(
        cls,
        func=None,
        *,
        name=None,
        graphs="G",
        edge_attrs=None,
        node_attrs=None,
        preserve_edge_attrs=False,
        preserve_node_attrs=False,
        preserve_graph_attrs=False,
        preserve_all_attrs=False,
        mutates_input=False,
        returns_graph=False,
    ):
        """A decorator function that is used to redirect the execution of ``func``
        function to its backend implementation.

        This decorator function dispatches to
        a different backend implementation based on the input graph types, and it also
        manages all the ``backend_kwargs``. Usage can be any of the following decorator
        forms:

        - ``@_dispatchable``
        - ``@_dispatchable()``
        - ``@_dispatchable(name="override_name")``
        - ``@_dispatchable(graphs="graph_var_name")``
        - ``@_dispatchable(edge_attrs="weight")``
        - ``@_dispatchable(graphs={"G": 0, "H": 1}, edge_attrs={"weight": "default"})``
            with 0 and 1 giving the position in the signature function for graph
            objects. When ``edge_attrs`` is a dict, keys are keyword names and values
            are defaults.

        Parameters
        ----------
        func : callable, optional
            The function to be decorated. If ``func`` is not provided, returns a
            partial object that can be used to decorate a function later. If ``func``
            is provided, returns a new callable object that dispatches to a backend
            algorithm based on input graph types.

        name : str, optional
            The name of the algorithm to use for dispatching. If not provided,
            the name of ``func`` will be used. ``name`` is useful to avoid name
            conflicts, as all dispatched algorithms live in a single namespace.
            For example, ``tournament.is_strongly_connected`` had a name conflict
            with the standard ``nx.is_strongly_connected``, so we used
            ``@_dispatchable(name="tournament_is_strongly_connected")``.

        graphs : str or dict or None, default "G"
            If a string, the parameter name of the graph, which must be the first
            argument of the wrapped function. If more than one graph is required
            for the algorithm (or if the graph is not the first argument), provide
            a dict keyed to argument names with argument position as values for each
            graph argument. For example, ``@_dispatchable(graphs={"G": 0, "auxiliary?": 4})``
            indicates the 0th parameter ``G`` of the function is a required graph,
            and the 4th parameter ``auxiliary?`` is an optional graph.
            To indicate that an argument is a list of graphs, do ``"[graphs]"``.
            Use ``graphs=None``, if *no* arguments are NetworkX graphs such as for
            graph generators, readers, and conversion functions.

        edge_attrs : str or dict, optional
            ``edge_attrs`` holds information about edge attribute arguments
            and default values for those edge attributes.
            If a string, ``edge_attrs`` holds the function argument name that
            indicates a single edge attribute to include in the converted graph.
            The default value for this attribute is 1. To indicate that an argument
            is a list of attributes (all with default value 1), use e.g. ``"[attrs]"``.
            If a dict, ``edge_attrs`` holds a dict keyed by argument names, with
            values that are either the default value or, if a string, the argument
            name that indicates the default value.

        node_attrs : str or dict, optional
            Like ``edge_attrs``, but for node attributes.

        preserve_edge_attrs : bool or str or dict, optional
            For bool, whether to preserve all edge attributes.
            For str, the parameter name that may indicate (with ``True`` or a
            callable argument) whether all edge attributes should be preserved
            when converting.
            For dict of ``{graph_name: {attr: default}}``, indicate pre-determined
            edge attributes (and defaults) to preserve for input graphs.

        preserve_node_attrs : bool or str or dict, optional
            Like ``preserve_edge_attrs``, but for node attributes.

        preserve_graph_attrs : bool or set
            For bool, whether to preserve all graph attributes.
            For set, which input graph arguments to preserve graph attributes.

        preserve_all_attrs : bool
            Whether to preserve all edge, node and graph attributes.
            This overrides all the other preserve_*_attrs.

        mutates_input : bool or dict, default False
            For bool, whether the function mutates an input graph argument.
            For dict of ``{arg_name: arg_pos}``, arguments that indicate whether an
            input graph will be mutated, and ``arg_name`` may begin with ``"not "``
            to negate the logic (for example, this is used by ``copy=`` arguments).
            By default, dispatching doesn't convert input graphs to a different
            backend for functions that mutate input graphs.

        returns_graph : bool, default False
            Whether the function can return or yield a graph object. By default,
            dispatching doesn't convert input graphs to a different backend for
            functions that return graphs.
        """
        if func is None:
            return partial(
                _dispatchable,
                name=name,
                graphs=graphs,
                edge_attrs=edge_attrs,
                node_attrs=node_attrs,
                preserve_edge_attrs=preserve_edge_attrs,
                preserve_node_attrs=preserve_node_attrs,
                preserve_graph_attrs=preserve_graph_attrs,
                preserve_all_attrs=preserve_all_attrs,
                mutates_input=mutates_input,
                returns_graph=returns_graph,
            )
        if isinstance(func, str):
            raise TypeError("'name' and 'graphs' must be passed by keyword") from None
        # If name not provided, use the name of the function
        if name is None:
            name = func.__name__

        self = object.__new__(cls)

        # standard function-wrapping stuff
        # __annotations__ not used
        self.__name__ = func.__name__
        # self.__doc__ = func.__doc__  # __doc__ handled as cached property
        self.__defaults__ = func.__defaults__
        # We "magically" add `backend=` keyword argument to allow backend to be specified
        if func.__kwdefaults__:
            self.__kwdefaults__ = {**func.__kwdefaults__, "backend": None}
        else:
            self.__kwdefaults__ = {"backend": None}
        self.__module__ = func.__module__
        self.__qualname__ = func.__qualname__
        self.__dict__.update(func.__dict__)
        self.__wrapped__ = func

        # Supplement docstring with backend info; compute and cache when needed
        self._orig_doc = func.__doc__
        self._cached_doc = None

        self.orig_func = func
        self.name = name
        self.edge_attrs = edge_attrs
        self.node_attrs = node_attrs
        self.preserve_edge_attrs = preserve_edge_attrs or preserve_all_attrs
        self.preserve_node_attrs = preserve_node_attrs or preserve_all_attrs
        self.preserve_graph_attrs = preserve_graph_attrs or preserve_all_attrs
        self.mutates_input = mutates_input
        # Keep `returns_graph` private for now, b/c we may extend info on return types
        self._returns_graph = returns_graph

        if edge_attrs is not None and not isinstance(edge_attrs, str | dict):
            raise TypeError(
                f"Bad type for edge_attrs: {type(edge_attrs)}. Expected str or dict."
            ) from None
        if node_attrs is not None and not isinstance(node_attrs, str | dict):
            raise TypeError(
                f"Bad type for node_attrs: {type(node_attrs)}. Expected str or dict."
            ) from None
        if not isinstance(self.preserve_edge_attrs, bool | str | dict):
            raise TypeError(
                f"Bad type for preserve_edge_attrs: {type(self.preserve_edge_attrs)}."
                " Expected bool, str, or dict."
            ) from None
        if not isinstance(self.preserve_node_attrs, bool | str | dict):
            raise TypeError(
                f"Bad type for preserve_node_attrs: {type(self.preserve_node_attrs)}."
                " Expected bool, str, or dict."
            ) from None
        if not isinstance(self.preserve_graph_attrs, bool | set):
            raise TypeError(
                f"Bad type for preserve_graph_attrs: {type(self.preserve_graph_attrs)}."
                " Expected bool or set."
            ) from None
        if not isinstance(self.mutates_input, bool | dict):
            raise TypeError(
                f"Bad type for mutates_input: {type(self.mutates_input)}."
                " Expected bool or dict."
            ) from None
        if not isinstance(self._returns_graph, bool):
            raise TypeError(
                f"Bad type for returns_graph: {type(self._returns_graph)}."
                " Expected bool."
            ) from None

        if isinstance(graphs, str):
            graphs = {graphs: 0}
        elif graphs is None:
            pass
        elif not isinstance(graphs, dict):
            raise TypeError(
                f"Bad type for graphs: {type(graphs)}. Expected str or dict."
            ) from None
        elif len(graphs) == 0:
            raise KeyError("'graphs' must contain at least one variable name") from None

        # This dict comprehension is complicated for better performance; equivalent shown below.
        self.optional_graphs = set()
        self.list_graphs = set()
        if graphs is None:
            self.graphs = {}
        else:
            self.graphs = {
                self.optional_graphs.add(val := k[:-1]) or val
                if (last := k[-1]) == "?"
                else self.list_graphs.add(val := k[1:-1]) or val
                if last == "]"
                else k: v
                for k, v in graphs.items()
            }
        # The above is equivalent to:
        # self.optional_graphs = {k[:-1] for k in graphs if k[-1] == "?"}
        # self.list_graphs = {k[1:-1] for k in graphs if k[-1] == "]"}
        # self.graphs = {k[:-1] if k[-1] == "?" else k: v for k, v in graphs.items()}

        # Compute and cache the signature on-demand
        self._sig = None

        # Which backends implement this function?
        self.backends = {
            backend
            for backend, info in backend_info.items()
            if "functions" in info and name in info["functions"]
        }

        if name in _registered_algorithms:
            raise KeyError(
                f"Algorithm already exists in dispatch registry: {name}"
            ) from None
        # Use the magic of `argmap` to turn `self` into a function. This does result
        # in small additional overhead compared to calling `_dispatchable` directly,
        # but `argmap` has the magical property that it can stack with other `argmap`
        # decorators "for free". Being a function is better for REPRs and type-checkers.
        self = argmap(_do_nothing)(self)
        _registered_algorithms[name] = self
        return self

    @property
    def __doc__(self):
        """If the cached documentation exists, it is returned.
        Otherwise, the documentation is generated using _make_doc() method,
        cached, and then returned."""

        if (rv := self._cached_doc) is not None:
            return rv
        rv = self._cached_doc = self._make_doc()
        return rv

    @__doc__.setter
    def __doc__(self, val):
        """Sets the original documentation to the given value and resets the
        cached documentation."""

        self._orig_doc = val
        self._cached_doc = None

    @property
    def __signature__(self):
        """Return the signature of the original function, with the addition of
        the `backend` and `backend_kwargs` parameters."""

        if self._sig is None:
            sig = inspect.signature(self.orig_func)
            # `backend` is now a reserved argument used by dispatching.
            # assert "backend" not in sig.parameters
            if not any(
                p.kind == inspect.Parameter.VAR_KEYWORD for p in sig.parameters.values()
            ):
                sig = sig.replace(
                    parameters=[
                        *sig.parameters.values(),
                        inspect.Parameter(
                            "backend", inspect.Parameter.KEYWORD_ONLY, default=None
                        ),
                        inspect.Parameter(
                            "backend_kwargs", inspect.Parameter.VAR_KEYWORD
                        ),
                    ]
                )
            else:
                *parameters, var_keyword = sig.parameters.values()
                sig = sig.replace(
                    parameters=[
                        *parameters,
                        inspect.Parameter(
                            "backend", inspect.Parameter.KEYWORD_ONLY, default=None
                        ),
                        var_keyword,
                    ]
                )
            self._sig = sig
        return self._sig

    def __call__(self, /, *args, backend=None, **kwargs):
        """Returns the result of the original function, or the backend function if
        the backend is specified and that backend implements `func`."""

        if not backends:
            # Fast path if no backends are installed
            if backend is not None:
                raise ImportError(f"'{backend}' backend is not installed")
            return self.orig_func(*args, **kwargs)

        # Use `backend_name` in this function instead of `backend`
        backend_name = backend
        if backend_name is not None and backend_name not in backends:
            raise ImportError(f"'{backend_name}' backend is not installed")

        graphs_resolved = {}
        for gname, pos in self.graphs.items():
            if pos < len(args):
                if gname in kwargs:
                    raise TypeError(f"{self.name}() got multiple values for {gname!r}")
                val = args[pos]
            elif gname in kwargs:
                val = kwargs[gname]
            elif gname not in self.optional_graphs:
                raise TypeError(
                    f"{self.name}() missing required graph argument: {gname}"
                )
            else:
                continue
            if val is None:
                if gname not in self.optional_graphs:
                    raise TypeError(
                        f"{self.name}() required graph argument {gname!r} is None; must be a graph"
                    )
            else:
                graphs_resolved[gname] = val

        # Alternative to the above that does not check duplicated args or missing required graphs.
        # graphs_resolved = {
        #     val
        #     for gname, pos in self.graphs.items()
        #     if (val := args[pos] if pos < len(args) else kwargs.get(gname)) is not None
        # }

        # Check if any graph comes from a backend
        if self.list_graphs:
            # Make sure we don't lose values by consuming an iterator
            args = list(args)
            for gname in self.list_graphs & graphs_resolved.keys():
                val = list(graphs_resolved[gname])
                graphs_resolved[gname] = val
                if gname in kwargs:
                    kwargs[gname] = val
                else:
                    args[self.graphs[gname]] = val

            has_backends = any(
                hasattr(g, "__networkx_backend__")
                if gname not in self.list_graphs
                else any(hasattr(g2, "__networkx_backend__") for g2 in g)
                for gname, g in graphs_resolved.items()
            )
            if has_backends:
                graph_backend_names = {
                    getattr(g, "__networkx_backend__", "networkx")
                    for gname, g in graphs_resolved.items()
                    if gname not in self.list_graphs
                }
                for gname in self.list_graphs & graphs_resolved.keys():
                    graph_backend_names.update(
                        getattr(g, "__networkx_backend__", "networkx")
                        for g in graphs_resolved[gname]
                    )
        else:
            has_backends = any(
                hasattr(g, "__networkx_backend__") for g in graphs_resolved.values()
            )
            if has_backends:
                graph_backend_names = {
                    getattr(g, "__networkx_backend__", "networkx")
                    for g in graphs_resolved.values()
                }

        backend_priority = config.backend_priority
        if self._is_testing and backend_priority and backend_name is None:
            # Special path if we are running networkx tests with a backend.
            # This even runs for (and handles) functions that mutate input graphs.
            return self._convert_and_call_for_tests(
                backend_priority[0],
                args,
                kwargs,
                fallback_to_nx=self._fallback_to_nx,
            )

        if has_backends:
            # Dispatchable graphs found! Dispatch to backend function.
            # We don't handle calls with different backend graphs yet,
            # but we may be able to convert additional networkx graphs.
            backend_names = graph_backend_names - {"networkx"}
            if len(backend_names) != 1:
                # Future work: convert between backends and run if multiple backends found
                raise TypeError(
                    f"{self.name}() graphs must all be from the same backend, found {backend_names}"
                )
            [graph_backend_name] = backend_names
            if backend_name is not None and backend_name != graph_backend_name:
                # Future work: convert between backends to `backend_name` backend
                raise TypeError(
                    f"{self.name}() is unable to convert graph from backend {graph_backend_name!r} "
                    f"to the specified backend {backend_name!r}."
                )
            if graph_backend_name not in backends:
                raise ImportError(f"'{graph_backend_name}' backend is not installed")
            if (
                "networkx" in graph_backend_names
                and graph_backend_name not in backend_priority
            ):
                # Not configured to convert networkx graphs to this backend
                raise TypeError(
                    f"Unable to convert inputs and run {self.name}. "
                    f"{self.name}() has networkx and {graph_backend_name} graphs, but NetworkX is not "
                    f"configured to automatically convert graphs from networkx to {graph_backend_name}."
                )
            backend = _load_backend(graph_backend_name)
            if hasattr(backend, self.name):
                if "networkx" in graph_backend_names:
                    # We need to convert networkx graphs to backend graphs.
                    # There is currently no need to check `self.mutates_input` here.
                    return self._convert_and_call(
                        graph_backend_name,
                        args,
                        kwargs,
                        fallback_to_nx=self._fallback_to_nx,
                    )
                # All graphs are backend graphs--no need to convert!
                _logger.debug(
                    "Using backend '%s' for call to `%s' with args: %s, kwargs: %s",
                    graph_backend_name,
                    self.name,
                    args,
                    kwargs,
                )
                return getattr(backend, self.name)(*args, **kwargs)
            # Future work: try to convert and run with other backends in backend_priority
            raise nx.NetworkXNotImplemented(
                f"'{self.name}' not implemented by {graph_backend_name}"
            )

        # If backend was explicitly given by the user, so we need to use it no matter what
        if backend_name is not None:
            return self._convert_and_call(
                backend_name, args, kwargs, fallback_to_nx=False
            )

        # Only networkx graphs; try to convert and run with a backend with automatic
        # conversion, but don't do this by default for graph generators or loaders,
        # or if the functions mutates an input graph or returns a graph.
        # Only convert and run if `backend.should_run(...)` returns True.
        if (
            not self._returns_graph
            and (
                not self.mutates_input
                or isinstance(self.mutates_input, dict)
                # If `mutates_input` begins with "not ", then assume the argument is boolean,
                # otherwise treat it as a node or edge attribute if it's not None.
                and any(
                    not (
                        args[arg_pos]
                        if len(args) > arg_pos
                        else kwargs.get(arg_name[4:], True)
                    )
                    if arg_name.startswith("not ")
                    else (
                        args[arg_pos] if len(args) > arg_pos else kwargs.get(arg_name)
                    )
                    is not None
                    for arg_name, arg_pos in self.mutates_input.items()
                )
            )
        ):
            # Should we warn or log if we don't convert b/c the input will be mutated?
            for backend_name in backend_priority:
                if self._should_backend_run(backend_name, args, kwargs):
                    return self._convert_and_call(
                        backend_name,
                        args,
                        kwargs,
                        fallback_to_nx=self._fallback_to_nx,
                    )
        # Default: run with networkx on networkx inputs
        return self.orig_func(*args, **kwargs)

    def _can_backend_run(self, backend_name, args, kwargs, *, log=True):
        """Can the specified backend run this algorithm with these arguments?"""
        backend = _load_backend(backend_name)
        # `backend.can_run` and `backend.should_run` may return strings that describe
        # why they can't or shouldn't be run.
        if not hasattr(backend, self.name):
            if log:
                _logger.debug(
                    "Backend '%s' does not implement `%s'", backend_name, self.name
                )
            return False
        can_run = backend.can_run(self.name, args, kwargs)
        if isinstance(can_run, str) or not can_run:
            if log:
                reason = f", because: {can_run}" if isinstance(can_run, str) else ""
                _logger.debug(
                    "Backend '%s' can't run `%s` with args: %s, kwargs: %s%s",
                    backend_name,
                    self.name,
                    args,
                    kwargs,
                    reason,
                )
            return False
        return True

    def _should_backend_run(self, backend_name, args, kwargs):
        """Can/should the specified backend run this algorithm with these arguments?"""
        # `backend.can_run` and `backend.should_run` may return strings that describe
        # why they can't or shouldn't be run.
        if not self._can_backend_run(backend_name, args, kwargs):
            return False
        backend = _load_backend(backend_name)
        should_run = backend.should_run(self.name, args, kwargs)
        if isinstance(should_run, str) or not should_run:
            reason = f", because: {should_run}" if isinstance(should_run, str) else ""
            _logger.debug(
                "Backend '%s' shouldn't run `%s` with args: %s, kwargs: %s%s",
                backend_name,
                self.name,
                args,
                kwargs,
                reason,
            )
            return False
        return True

    def _convert_arguments(self, backend_name, args, kwargs, *, use_cache):
        """Convert graph arguments to the specified backend.

        Returns
        -------
        args tuple and kwargs dict
        """
        bound = self.__signature__.bind(*args, **kwargs)
        bound.apply_defaults()
        if not self.graphs:
            bound_kwargs = bound.kwargs
            del bound_kwargs["backend"]
            return bound.args, bound_kwargs
        # Convert graphs into backend graph-like object
        # Include the edge and/or node labels if provided to the algorithm
        preserve_edge_attrs = self.preserve_edge_attrs
        edge_attrs = self.edge_attrs
        if preserve_edge_attrs is False:
            # e.g. `preserve_edge_attrs=False`
            pass
        elif preserve_edge_attrs is True:
            # e.g. `preserve_edge_attrs=True`
            edge_attrs = None
        elif isinstance(preserve_edge_attrs, str):
            if bound.arguments[preserve_edge_attrs] is True or callable(
                bound.arguments[preserve_edge_attrs]
            ):
                # e.g. `preserve_edge_attrs="attr"` and `func(attr=True)`
                # e.g. `preserve_edge_attrs="attr"` and `func(attr=myfunc)`
                preserve_edge_attrs = True
                edge_attrs = None
            elif bound.arguments[preserve_edge_attrs] is False and (
                isinstance(edge_attrs, str)
                and edge_attrs == preserve_edge_attrs
                or isinstance(edge_attrs, dict)
                and preserve_edge_attrs in edge_attrs
            ):
                # e.g. `preserve_edge_attrs="attr"` and `func(attr=False)`
                # Treat `False` argument as meaning "preserve_edge_data=False"
                # and not `False` as the edge attribute to use.
                preserve_edge_attrs = False
                edge_attrs = None
            else:
                # e.g. `preserve_edge_attrs="attr"` and `func(attr="weight")`
                preserve_edge_attrs = False
        # Else: e.g. `preserve_edge_attrs={"G": {"weight": 1}}`

        if edge_attrs is None:
            # May have been set to None above b/c all attributes are preserved
            pass
        elif isinstance(edge_attrs, str):
            if edge_attrs[0] == "[":
                # e.g. `edge_attrs="[edge_attributes]"` (argument of list of attributes)
                # e.g. `func(edge_attributes=["foo", "bar"])`
                edge_attrs = {
                    edge_attr: 1 for edge_attr in bound.arguments[edge_attrs[1:-1]]
                }
            elif callable(bound.arguments[edge_attrs]):
                # e.g. `edge_attrs="weight"` and `func(weight=myfunc)`
                preserve_edge_attrs = True
                edge_attrs = None
            elif bound.arguments[edge_attrs] is not None:
                # e.g. `edge_attrs="weight"` and `func(weight="foo")` (default of 1)
                edge_attrs = {bound.arguments[edge_attrs]: 1}
            elif self.name == "to_numpy_array" and hasattr(
                bound.arguments["dtype"], "names"
            ):
                # Custom handling: attributes may be obtained from `dtype`
                edge_attrs = {
                    edge_attr: 1 for edge_attr in bound.arguments["dtype"].names
                }
            else:
                # e.g. `edge_attrs="weight"` and `func(weight=None)`
                edge_attrs = None
        else:
            # e.g. `edge_attrs={"attr": "default"}` and `func(attr="foo", default=7)`
            # e.g. `edge_attrs={"attr": 0}` and `func(attr="foo")`
            edge_attrs = {
                edge_attr: bound.arguments.get(val, 1) if isinstance(val, str) else val
                for key, val in edge_attrs.items()
                if (edge_attr := bound.arguments[key]) is not None
            }

        preserve_node_attrs = self.preserve_node_attrs
        node_attrs = self.node_attrs
        if preserve_node_attrs is False:
            # e.g. `preserve_node_attrs=False`
            pass
        elif preserve_node_attrs is True:
            # e.g. `preserve_node_attrs=True`
            node_attrs = None
        elif isinstance(preserve_node_attrs, str):
            if bound.arguments[preserve_node_attrs] is True or callable(
                bound.arguments[preserve_node_attrs]
            ):
                # e.g. `preserve_node_attrs="attr"` and `func(attr=True)`
                # e.g. `preserve_node_attrs="attr"` and `func(attr=myfunc)`
                preserve_node_attrs = True
                node_attrs = None
            elif bound.arguments[preserve_node_attrs] is False and (
                isinstance(node_attrs, str)
                and node_attrs == preserve_node_attrs
                or isinstance(node_attrs, dict)
                and preserve_node_attrs in node_attrs
            ):
                # e.g. `preserve_node_attrs="attr"` and `func(attr=False)`
                # Treat `False` argument as meaning "preserve_node_data=False"
                # and not `False` as the node attribute to use. Is this used?
                preserve_node_attrs = False
                node_attrs = None
            else:
                # e.g. `preserve_node_attrs="attr"` and `func(attr="weight")`
                preserve_node_attrs = False
        # Else: e.g. `preserve_node_attrs={"G": {"pos": None}}`

        if node_attrs is None:
            # May have been set to None above b/c all attributes are preserved
            pass
        elif isinstance(node_attrs, str):
            if node_attrs[0] == "[":
                # e.g. `node_attrs="[node_attributes]"` (argument of list of attributes)
                # e.g. `func(node_attributes=["foo", "bar"])`
                node_attrs = {
                    node_attr: None for node_attr in bound.arguments[node_attrs[1:-1]]
                }
            elif callable(bound.arguments[node_attrs]):
                # e.g. `node_attrs="weight"` and `func(weight=myfunc)`
                preserve_node_attrs = True
                node_attrs = None
            elif bound.arguments[node_attrs] is not None:
                # e.g. `node_attrs="weight"` and `func(weight="foo")`
                node_attrs = {bound.arguments[node_attrs]: None}
            else:
                # e.g. `node_attrs="weight"` and `func(weight=None)`
                node_attrs = None
        else:
            # e.g. `node_attrs={"attr": "default"}` and `func(attr="foo", default=7)`
            # e.g. `node_attrs={"attr": 0}` and `func(attr="foo")`
            node_attrs = {
                node_attr: bound.arguments.get(val) if isinstance(val, str) else val
                for key, val in node_attrs.items()
                if (node_attr := bound.arguments[key]) is not None
            }

        preserve_graph_attrs = self.preserve_graph_attrs

        # It should be safe to assume that we either have networkx graphs or backend graphs.
        # Future work: allow conversions between backends.
        for gname in self.graphs:
            if gname in self.list_graphs:
                bound.arguments[gname] = [
                    self._convert_graph(
                        backend_name,
                        g,
                        edge_attrs=edge_attrs,
                        node_attrs=node_attrs,
                        preserve_edge_attrs=preserve_edge_attrs,
                        preserve_node_attrs=preserve_node_attrs,
                        preserve_graph_attrs=preserve_graph_attrs,
                        graph_name=gname,
                        use_cache=use_cache,
                    )
                    if getattr(g, "__networkx_backend__", "networkx") == "networkx"
                    else g
                    for g in bound.arguments[gname]
                ]
            else:
                graph = bound.arguments[gname]
                if graph is None:
                    if gname in self.optional_graphs:
                        continue
                    raise TypeError(
                        f"Missing required graph argument `{gname}` in {self.name} function"
                    )
                if isinstance(preserve_edge_attrs, dict):
                    preserve_edges = False
                    edges = preserve_edge_attrs.get(gname, edge_attrs)
                else:
                    preserve_edges = preserve_edge_attrs
                    edges = edge_attrs
                if isinstance(preserve_node_attrs, dict):
                    preserve_nodes = False
                    nodes = preserve_node_attrs.get(gname, node_attrs)
                else:
                    preserve_nodes = preserve_node_attrs
                    nodes = node_attrs
                if isinstance(preserve_graph_attrs, set):
                    preserve_graph = gname in preserve_graph_attrs
                else:
                    preserve_graph = preserve_graph_attrs
                if getattr(graph, "__networkx_backend__", "networkx") == "networkx":
                    bound.arguments[gname] = self._convert_graph(
                        backend_name,
                        graph,
                        edge_attrs=edges,
                        node_attrs=nodes,
                        preserve_edge_attrs=preserve_edges,
                        preserve_node_attrs=preserve_nodes,
                        preserve_graph_attrs=preserve_graph,
                        graph_name=gname,
                        use_cache=use_cache,
                    )
        bound_kwargs = bound.kwargs
        del bound_kwargs["backend"]
        return bound.args, bound_kwargs

    def _convert_graph(
        self,
        backend_name,
        graph,
        *,
        edge_attrs,
        node_attrs,
        preserve_edge_attrs,
        preserve_node_attrs,
        preserve_graph_attrs,
        graph_name,
        use_cache,
    ):
        if (
            use_cache
            and (nx_cache := getattr(graph, "__networkx_cache__", None)) is not None
        ):
            cache = nx_cache.setdefault("backends", {}).setdefault(backend_name, {})
            # edge_attrs: dict | None
            # node_attrs: dict | None
            # preserve_edge_attrs: bool (False if edge_attrs is not None)
            # preserve_node_attrs: bool (False if node_attrs is not None)
            key = edge_key, node_key = (
                frozenset(edge_attrs.items())
                if edge_attrs is not None
                else preserve_edge_attrs,
                frozenset(node_attrs.items())
                if node_attrs is not None
                else preserve_node_attrs,
            )
            if cache:
                warning_message = (
                    "Note: conversions to backend graphs are saved to cache "
                    "(`G.__networkx_cache__` on the original graph) by default."
                    "\n\nThis warning means the cached graph is being used "
                    f"for the {backend_name!r} backend in the "
                    f"call to {self.name}.\n\nFor the cache to be consistent "
                    "(i.e., correct), the input graph must not have been "
                    "manually mutated since the cached graph was created. "
                    "Examples of manually mutating the graph data structures "
                    "resulting in an inconsistent cache include:\n\n"
                    "    >>> G[u][v][key] = val\n\n"
                    "and\n\n"
                    "    >>> for u, v, d in G.edges(data=True):\n"
                    "    ...     d[key] = val\n\n"
                    "Using methods such as `G.add_edge(u, v, weight=val)` "
                    "will correctly clear the cache to keep it consistent. "
                    "You may also use `G.__networkx_cache__.clear()` to "
                    "manually clear the cache, or set `G.__networkx_cache__` "
                    "to None to disable caching for G. Enable or disable caching "
                    "globally via `nx.config.cache_converted_graphs` config.\n\n"
                    "To disable this warning:\n\n"
                    '    >>> nx.config.warnings_to_ignore.add("cache")\n'
                )
                # Do a simple search for a cached graph with compatible data.
                # For example, if we need a single attribute, then it's okay
                # to use a cached graph that preserved all attributes.
                # This looks for an exact match first.
                for compat_key in itertools.product(
                    (edge_key, True) if edge_key is not True else (True,),
                    (node_key, True) if node_key is not True else (True,),
                ):
                    if (rv := cache.get(compat_key)) is not None:
<<<<<<< HEAD
                        if "cache" not in config.warnings_to_ignore:
                            warnings.warn(warning_message)
=======
                        warnings.warn(warning_message)
                        _logger.debug(
                            "Using cached converted graph (from 'networkx' to '%s' backend) "
                            "in call to `%s' for '%s' argument",
                            backend_name,
                            self.name,
                            graph_name,
                        )
>>>>>>> 623b2c8b
                        return rv
                if edge_key is not True and node_key is not True:
                    # Iterate over the items in `cache` to see if any are compatible.
                    # For example, if no edge attributes are needed, then a graph
                    # with any edge attribute will suffice. We use the same logic
                    # below (but switched) to clear unnecessary items from the cache.
                    # Use `list(cache.items())` to be thread-safe.
                    for (ekey, nkey), val in list(cache.items()):
                        if edge_key is False or ekey is True:
                            pass  # Cache works for edge data!
                        elif (
                            edge_key is True
                            or ekey is False
                            or not edge_key.issubset(ekey)
                        ):
                            continue  # Cache missing required edge data; does not work
                        if node_key is False or nkey is True:
                            pass  # Cache works for node data!
                        elif (
                            node_key is True
                            or nkey is False
                            or not node_key.issubset(nkey)
                        ):
                            continue  # Cache missing required node data; does not work
<<<<<<< HEAD
                        if "cache" not in config.warnings_to_ignore:
                            warnings.warn(warning_message)
=======
                        warnings.warn(warning_message)
                        _logger.debug(
                            "Using cached converted graph (from 'networkx' to '%s' backend) "
                            "in call to `%s' for '%s' argument",
                            backend_name,
                            self.name,
                            graph_name,
                        )
>>>>>>> 623b2c8b
                        return val

        backend = _load_backend(backend_name)
        rv = backend.convert_from_nx(
            graph,
            edge_attrs=edge_attrs,
            node_attrs=node_attrs,
            preserve_edge_attrs=preserve_edge_attrs,
            preserve_node_attrs=preserve_node_attrs,
            # Always preserve graph attrs when we are caching b/c this should be
            # cheap and may help prevent extra (unnecessary) conversions. Because
            # we do this, we don't need `preserve_graph_attrs` in the cache key.
            preserve_graph_attrs=preserve_graph_attrs or use_cache,
            name=self.name,
            graph_name=graph_name,
        )
        if use_cache and nx_cache is not None:
            # Remove old cached items that are no longer necessary since they
            # are dominated/subsumed/outdated by what was just calculated.
            # This uses the same logic as above, but with keys switched.
            cache[key] = rv  # Set at beginning to be thread-safe
            for cur_key in list(cache):
                if cur_key == key:
                    continue
                ekey, nkey = cur_key
                if ekey is False or edge_key is True:
                    pass
                elif ekey is True or edge_key is False or not ekey.issubset(edge_key):
                    continue
                if nkey is False or node_key is True:
                    pass
                elif nkey is True or node_key is False or not nkey.issubset(node_key):
                    continue
                cache.pop(cur_key, None)  # Use pop instead of del to be thread-safe
            _logger.debug(
                "Caching converted graph (from 'networkx' to '%s' backend) "
                "in call to `%s' for '%s' argument",
                backend_name,
                self.name,
                graph_name,
            )

        return rv

    def _convert_and_call(self, backend_name, args, kwargs, *, fallback_to_nx=False):
        """Call this dispatchable function with a backend, converting graphs if necessary."""
        backend = _load_backend(backend_name)
        # Don't log in `_can_backend_run` here to avoid duplicating info in the exception
        if not self._can_backend_run(backend_name, args, kwargs, log=fallback_to_nx):
            if fallback_to_nx:
                _logger.debug(
                    "Falling back to use 'networkx' instead of '%s' backend "
                    "for call to `%s' with args: %s, kwargs: %s",
                    backend_name,
                    self.name,
                    args,
                    kwargs,
                )
                return self.orig_func(*args, **kwargs)
            msg = f"'{self.name}' not implemented by {backend_name}"
            if hasattr(backend, self.name):
                msg += " with the given arguments"
            raise RuntimeError(msg)

        try:
            converted_args, converted_kwargs = self._convert_arguments(
                backend_name, args, kwargs, use_cache=config.cache_converted_graphs
            )
            _logger.debug(
                "Using backend '%s' for call to `%s' with args: %s, kwargs: %s",
                backend_name,
                self.name,
                converted_args,
                converted_kwargs,
            )
            result = getattr(backend, self.name)(*converted_args, **converted_kwargs)
        except (NotImplementedError, nx.NetworkXNotImplemented) as exc:
            if fallback_to_nx:
                _logger.debug(
                    "Graph conversion failed; falling back to use 'networkx' instead "
                    "of '%s' backend for call to `%s'",
                    backend_name,
                    self.name,
                )
                return self.orig_func(*args, **kwargs)
            raise

        return result

    def _convert_and_call_for_tests(
        self, backend_name, args, kwargs, *, fallback_to_nx=False
    ):
        """Call this dispatchable function with a backend; for use with testing."""
        backend = _load_backend(backend_name)
        if not self._can_backend_run(backend_name, args, kwargs):
            if fallback_to_nx or not self.graphs:
                if fallback_to_nx:
                    _logger.debug(
                        "Falling back to use 'networkx' instead of '%s' backend "
                        "for call to `%s' with args: %s, kwargs: %s",
                        backend_name,
                        self.name,
                        args,
                        kwargs,
                    )
                return self.orig_func(*args, **kwargs)

            import pytest

            msg = f"'{self.name}' not implemented by {backend_name}"
            if hasattr(backend, self.name):
                msg += " with the given arguments"
            pytest.xfail(msg)

        from collections.abc import Iterable, Iterator, Mapping
        from copy import copy, deepcopy
        from io import BufferedReader, BytesIO, StringIO, TextIOWrapper
        from itertools import tee
        from random import Random

        import numpy as np
        from numpy.random import Generator, RandomState
        from scipy.sparse import sparray

        # We sometimes compare the backend result to the original result,
        # so we need two sets of arguments. We tee iterators and copy
        # random state so that they may be used twice.
        if not args:
            args1 = args2 = args
        else:
            args1, args2 = zip(
                *(
                    (arg, deepcopy(arg))
                    if isinstance(arg, RandomState)
                    else (arg, copy(arg))
                    if isinstance(arg, BytesIO | StringIO | Random | Generator)
                    else tee(arg)
                    if isinstance(arg, Iterator)
                    and not isinstance(arg, BufferedReader | TextIOWrapper)
                    else (arg, arg)
                    for arg in args
                )
            )
        if not kwargs:
            kwargs1 = kwargs2 = kwargs
        else:
            kwargs1, kwargs2 = zip(
                *(
                    ((k, v), (k, deepcopy(v)))
                    if isinstance(v, RandomState)
                    else ((k, v), (k, copy(v)))
                    if isinstance(v, BytesIO | StringIO | Random | Generator)
                    else ((k, (teed := tee(v))[0]), (k, teed[1]))
                    if isinstance(v, Iterator)
                    and not isinstance(v, BufferedReader | TextIOWrapper)
                    else ((k, v), (k, v))
                    for k, v in kwargs.items()
                )
            )
            kwargs1 = dict(kwargs1)
            kwargs2 = dict(kwargs2)
        try:
            converted_args, converted_kwargs = self._convert_arguments(
                backend_name, args1, kwargs1, use_cache=False
            )
            _logger.debug(
                "Using backend '%s' for call to `%s' with args: %s, kwargs: %s",
                backend_name,
                self.name,
                converted_args,
                converted_kwargs,
            )
            result = getattr(backend, self.name)(*converted_args, **converted_kwargs)
        except (NotImplementedError, nx.NetworkXNotImplemented) as exc:
            if fallback_to_nx:
                _logger.debug(
                    "Graph conversion failed; falling back to use 'networkx' instead "
                    "of '%s' backend for call to `%s'",
                    backend_name,
                    self.name,
                )
                return self.orig_func(*args2, **kwargs2)
            import pytest

            pytest.xfail(
                exc.args[0] if exc.args else f"{self.name} raised {type(exc).__name__}"
            )
        # Verify that `self._returns_graph` is correct. This compares the return type
        # to the type expected from `self._returns_graph`. This handles tuple and list
        # return types, but *does not* catch functions that yield graphs.
        if (
            self._returns_graph
            != (
                isinstance(result, nx.Graph)
                or hasattr(result, "__networkx_backend__")
                or isinstance(result, tuple | list)
                and any(
                    isinstance(x, nx.Graph) or hasattr(x, "__networkx_backend__")
                    for x in result
                )
            )
            and not (
                # May return Graph or None
                self.name in {"check_planarity", "check_planarity_recursive"}
                and any(x is None for x in result)
            )
            and not (
                # May return Graph or dict
                self.name in {"held_karp_ascent"}
                and any(isinstance(x, dict) for x in result)
            )
            and self.name
            not in {
                # yields graphs
                "all_triads",
                "general_k_edge_subgraphs",
                # yields graphs or arrays
                "nonisomorphic_trees",
            }
        ):
            raise RuntimeError(f"`returns_graph` is incorrect for {self.name}")

        def check_result(val, depth=0):
            if isinstance(val, np.number):
                raise RuntimeError(
                    f"{self.name} returned a numpy scalar {val} ({type(val)}, depth={depth})"
                )
            if isinstance(val, np.ndarray | sparray):
                return
            if isinstance(val, nx.Graph):
                check_result(val._node, depth=depth + 1)
                check_result(val._adj, depth=depth + 1)
                return
            if isinstance(val, Iterator):
                raise NotImplementedError
            if isinstance(val, Iterable) and not isinstance(val, str):
                for x in val:
                    check_result(x, depth=depth + 1)
            if isinstance(val, Mapping):
                for x in val.values():
                    check_result(x, depth=depth + 1)

        def check_iterator(it):
            for val in it:
                try:
                    check_result(val)
                except RuntimeError as exc:
                    raise RuntimeError(
                        f"{self.name} returned a numpy scalar {val} ({type(val)})"
                    ) from exc
                yield val

        if self.name in {"from_edgelist"}:
            # numpy scalars are explicitly given as values in some tests
            pass
        elif isinstance(result, Iterator):
            result = check_iterator(result)
        else:
            try:
                check_result(result)
            except RuntimeError as exc:
                raise RuntimeError(
                    f"{self.name} returned a numpy scalar {result} ({type(result)})"
                ) from exc
            check_result(result)

        if self.name in {
            "edmonds_karp",
            "barycenter",
            "contracted_edge",
            "contracted_nodes",
            "stochastic_graph",
            "relabel_nodes",
            "maximum_branching",
            "incremental_closeness_centrality",
            "minimal_branching",
            "minimum_spanning_arborescence",
            "recursive_simple_cycles",
            "connected_double_edge_swap",
        }:
            # Special-case algorithms that mutate input graphs
            bound = self.__signature__.bind(*converted_args, **converted_kwargs)
            bound.apply_defaults()
            bound2 = self.__signature__.bind(*args2, **kwargs2)
            bound2.apply_defaults()
            if self.name in {
                "minimal_branching",
                "minimum_spanning_arborescence",
                "recursive_simple_cycles",
                "connected_double_edge_swap",
            }:
                G1 = backend.convert_to_nx(bound.arguments["G"])
                G2 = bound2.arguments["G"]
                G2._adj = G1._adj
                if G2.is_directed():
                    G2._pred = G1._pred
                nx._clear_cache(G2)
            elif self.name == "edmonds_karp":
                R1 = backend.convert_to_nx(bound.arguments["residual"])
                R2 = bound2.arguments["residual"]
                if R1 is not None and R2 is not None:
                    for k, v in R1.edges.items():
                        R2.edges[k]["flow"] = v["flow"]
                    R2.graph.update(R1.graph)
                    nx._clear_cache(R2)
            elif self.name == "barycenter" and bound.arguments["attr"] is not None:
                G1 = backend.convert_to_nx(bound.arguments["G"])
                G2 = bound2.arguments["G"]
                attr = bound.arguments["attr"]
                for k, v in G1.nodes.items():
                    G2.nodes[k][attr] = v[attr]
                nx._clear_cache(G2)
            elif (
                self.name in {"contracted_nodes", "contracted_edge"}
                and not bound.arguments["copy"]
            ):
                # Edges and nodes changed; node "contraction" and edge "weight" attrs
                G1 = backend.convert_to_nx(bound.arguments["G"])
                G2 = bound2.arguments["G"]
                G2.__dict__.update(G1.__dict__)
                nx._clear_cache(G2)
            elif self.name == "stochastic_graph" and not bound.arguments["copy"]:
                G1 = backend.convert_to_nx(bound.arguments["G"])
                G2 = bound2.arguments["G"]
                for k, v in G1.edges.items():
                    G2.edges[k]["weight"] = v["weight"]
                nx._clear_cache(G2)
            elif (
                self.name == "relabel_nodes"
                and not bound.arguments["copy"]
                or self.name in {"incremental_closeness_centrality"}
            ):
                G1 = backend.convert_to_nx(bound.arguments["G"])
                G2 = bound2.arguments["G"]
                if G1 is G2:
                    return G2
                G2._node.clear()
                G2._node.update(G1._node)
                G2._adj.clear()
                G2._adj.update(G1._adj)
                if hasattr(G1, "_pred") and hasattr(G2, "_pred"):
                    G2._pred.clear()
                    G2._pred.update(G1._pred)
                if hasattr(G1, "_succ") and hasattr(G2, "_succ"):
                    G2._succ.clear()
                    G2._succ.update(G1._succ)
                nx._clear_cache(G2)
                if self.name == "relabel_nodes":
                    return G2
            return backend.convert_to_nx(result)

        converted_result = backend.convert_to_nx(result)
        if isinstance(converted_result, nx.Graph) and self.name not in {
            "boykov_kolmogorov",
            "preflow_push",
            "quotient_graph",
            "shortest_augmenting_path",
            "spectral_graph_forge",
            # We don't handle tempfile.NamedTemporaryFile arguments
            "read_gml",
            "read_graph6",
            "read_sparse6",
            # We don't handle io.BufferedReader or io.TextIOWrapper arguments
            "bipartite_read_edgelist",
            "read_adjlist",
            "read_edgelist",
            "read_graphml",
            "read_multiline_adjlist",
            "read_pajek",
            "from_pydot",
            "pydot_read_dot",
            "agraph_read_dot",
            # graph comparison fails b/c of nan values
            "read_gexf",
        }:
            # For graph return types (e.g. generators), we compare that results are
            # the same between the backend and networkx, then return the original
            # networkx result so the iteration order will be consistent in tests.
            G = self.orig_func(*args2, **kwargs2)
            if not nx.utils.graphs_equal(G, converted_result):
                assert G.number_of_nodes() == converted_result.number_of_nodes()
                assert G.number_of_edges() == converted_result.number_of_edges()
                assert G.graph == converted_result.graph
                assert G.nodes == converted_result.nodes
                assert G.adj == converted_result.adj
                assert type(G) is type(converted_result)
                raise AssertionError("Graphs are not equal")
            return G
        return converted_result

    def _make_doc(self):
        """Generate the backends section at the end for functions having an alternate
        backend implementation(s) using the `backend_info` entry-point."""

        if not self.backends:
            return self._orig_doc
        lines = [
            "Backends",
            "--------",
        ]
        for backend in sorted(self.backends):
            info = backend_info[backend]
            if "short_summary" in info:
                lines.append(f"{backend} : {info['short_summary']}")
            else:
                lines.append(backend)
            if "functions" not in info or self.name not in info["functions"]:
                lines.append("")
                continue

            func_info = info["functions"][self.name]

            # Renaming extra_docstring to additional_docs
            if func_docs := (
                func_info.get("additional_docs") or func_info.get("extra_docstring")
            ):
                lines.extend(
                    f"  {line}" if line else line for line in func_docs.split("\n")
                )
                add_gap = True
            else:
                add_gap = False

            # Renaming extra_parameters to additional_parameters
            if extra_parameters := (
                func_info.get("extra_parameters")
                or func_info.get("additional_parameters")
            ):
                if add_gap:
                    lines.append("")
                lines.append("  Additional parameters:")
                for param in sorted(extra_parameters):
                    lines.append(f"    {param}")
                    if desc := extra_parameters[param]:
                        lines.append(f"      {desc}")
                    lines.append("")
            else:
                lines.append("")

            if func_url := func_info.get("url"):
                lines.append(f"[`Source <{func_url}>`_]")
                lines.append("")

        lines.pop()  # Remove last empty line
        to_add = "\n    ".join(lines)
        return f"{self._orig_doc.rstrip()}\n\n    {to_add}"

    def __reduce__(self):
        """Allow this object to be serialized with pickle.

        This uses the global registry `_registered_algorithms` to deserialize.
        """
        return _restore_dispatchable, (self.name,)


def _restore_dispatchable(name):
    return _registered_algorithms[name]


if os.environ.get("_NETWORKX_BUILDING_DOCS_"):
    # When building docs with Sphinx, use the original function with the
    # dispatched __doc__, b/c Sphinx renders normal Python functions better.
    # This doesn't show e.g. `*, backend=None, **backend_kwargs` in the
    # signatures, which is probably okay. It does allow the docstring to be
    # updated based on the installed backends.
    _orig_dispatchable = _dispatchable

    def _dispatchable(func=None, **kwargs):  # type: ignore[no-redef]
        if func is None:
            return partial(_dispatchable, **kwargs)
        dispatched_func = _orig_dispatchable(func, **kwargs)
        func.__doc__ = dispatched_func.__doc__
        return func

    _dispatchable.__doc__ = _orig_dispatchable.__new__.__doc__  # type: ignore[method-assign,assignment]
    _sig = inspect.signature(_orig_dispatchable.__new__)
    _dispatchable.__signature__ = _sig.replace(  # type: ignore[method-assign,assignment]
        parameters=[v for k, v in _sig.parameters.items() if k != "cls"]
    )<|MERGE_RESOLUTION|>--- conflicted
+++ resolved
@@ -1268,11 +1268,8 @@
                     (node_key, True) if node_key is not True else (True,),
                 ):
                     if (rv := cache.get(compat_key)) is not None:
-<<<<<<< HEAD
                         if "cache" not in config.warnings_to_ignore:
                             warnings.warn(warning_message)
-=======
-                        warnings.warn(warning_message)
                         _logger.debug(
                             "Using cached converted graph (from 'networkx' to '%s' backend) "
                             "in call to `%s' for '%s' argument",
@@ -1280,7 +1277,6 @@
                             self.name,
                             graph_name,
                         )
->>>>>>> 623b2c8b
                         return rv
                 if edge_key is not True and node_key is not True:
                     # Iterate over the items in `cache` to see if any are compatible.
@@ -1305,11 +1301,8 @@
                             or not node_key.issubset(nkey)
                         ):
                             continue  # Cache missing required node data; does not work
-<<<<<<< HEAD
                         if "cache" not in config.warnings_to_ignore:
                             warnings.warn(warning_message)
-=======
-                        warnings.warn(warning_message)
                         _logger.debug(
                             "Using cached converted graph (from 'networkx' to '%s' backend) "
                             "in call to `%s' for '%s' argument",
@@ -1317,7 +1310,6 @@
                             self.name,
                             graph_name,
                         )
->>>>>>> 623b2c8b
                         return val
 
         backend = _load_backend(backend_name)
