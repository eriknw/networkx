"""
Docs for backend users
~~~~~~~~~~~~~~~~~~~~~~

NetworkX utilizes a plugin-dispatch architecture, which means we can plug in and
out of backends with minimal code changes. A valid NetworkX backend specifies
`entry points <https://packaging.python.org/en/latest/specifications/entry-points>`_,
named ``networkx.backends`` and an optional ``networkx.backend_info`` when it is
installed (not imported). This allows NetworkX to dispatch (redirect) function calls
to the backend so the execution flows to the designated backend
implementation, similar to how plugging a charger into a socket redirects the
electricity to your phone. This design enhances flexibility and integration, making
NetworkX more adaptable and efficient.

There are three main ways to use a backend after the package is installed.
You can set environment variables and run the exact same code you run for
NetworkX. You can use a keyword argument ``backend=...`` with the NetworkX
function. Or, you can convert the NetworkX Graph to a backend graph type and
call a NetworkX function supported by that backend. Environment variables
and backend keywords automatically convert your NetworkX Graph to the
backend type. Manually converting it yourself allows you to use that same
backend graph for more than one function call, reducing conversion time.

For example, you can set an environment variable before starting python to request
all dispatchable functions automatically dispatch to the given backend::

    bash> NETWORKX_AUTOMATIC_BACKENDS=cugraph python my_networkx_script.py

or you can specify the backend as a keyword argument::

    nx.betweenness_centrality(G, k=10, backend="parallel")

or you can convert the NetworkX Graph object ``G`` into a Graph-like
object specific to the backend and then pass that in the NetworkX function::

    H = nx_parallel.ParallelGraph(G)
    nx.betweenness_centrality(H, k=10)

The first approach is useful when you don't want to change your NetworkX code and just want
to run your code on different backend(s). The second approach comes in handy when you
need to pass additional backend-specific arguments, for example::

    nx.betweenness_centrality(G, k=10, backend="parallel", get_chunks=get_chunks)

Here, ``get_chunks`` is not a NetworkX argument, but a nx_parallel-specific argument.

It is possible to provide backend-specific arguments via ``<backend>_kwargs`` keyword
arguments that will only be used for those specific backends and ignored otherwise.
Keyword arguments may be given for multiple backends at the same time such as
``foo_kwargs={...}, bar_kwargs={...}`` for backends ``foo`` and ``bar``. The backends
used in this way do not need to be installed; extra ``*_kwargs=`` keywords will be ignored.
This makes it easier to write more flexible and compatible code that is backend-aware--we
may customize usage of a backend--but agnostic about what is actually installed and used.
Here is the previous example updated to use ``get_chunks`` only when using nx-parallel::

    nx.betweenness_centrality(G, k=10, parallel_kwargs={"get_chunks": get_chunks})

<<<<<<< HEAD
Note that ``"networkx"`` is the backend name for NetworkX. Hence, you may pass
``backend="networkx"`` to use the default implementation (converting if necessary).

=======
>>>>>>> 9cfcd872
How does this work?
-------------------

You might have seen the ``@nx._dispatchable`` decorator on
many of the NetworkX functions in the codebase. This decorator function works
by dispatching a NetworkX function to a specified backend if available, or running
it with NetworkX if no backend is specified or available. It checks if the specified
backend is valid and installed. If not, it raises an ``ImportError``. It also
resolves the graph arguments from the provided ``args`` and ``kwargs``, handling cases
where graphs are passed as positional arguments or keyword arguments. It then checks if
any of the resolved graphs are from a backend by checking if they have a
``__networkx_backend__`` attribute. The attribute ``__networkx_backend__`` holds a
string with the name of the ``entry_point`` (more on them later). If there are graphs
from a backend, it determines the priority of the backends based on the
``backend_priority`` configuration. If there are dispatchable graphs (i.e., graphs from
a backend), it checks if all graphs are from the same backend. If not, it raises a
``TypeError``. If a backend is specified and it matches the backend of the graphs, it
loads the backend and calls the corresponding function on the backend along with the
additional backend-specific ``backend_kwargs``. After calling the function the networkx
logger displays the ``DEBUG`` message, if the logging is enabled
(see :ref:`Introspection <introspect>` below). If no compatible
backend is found or the function is not implemented by the backend, it raises a
``NetworkXNotImplemented`` exception. And, if the function mutates the input graph or
returns a graph, graph generator or loader then it tries to convert and run the
function with a backend with automatic conversion. And it only convert and run if
``backend.should_run(...)`` returns ``True``. If no backend is used, it falls back to
running the original function with NetworkX. Refer the ``__call__`` method of the
``_dispatchable`` class for more details.

The NetworkX library does not need to know that a backend exists for it
to work. As long as the backend package creates the ``entry_point``, and
provides the correct interface, it will be called when the user requests
it using one of the three approaches described above. Some backends have
been working with the NetworkX developers to ensure smooth operation.
They are the following:

- `graphblas <https://github.com/python-graphblas/graphblas-algorithms>`_:
    OpenMP-enabled sparse linear algebra backend.
- `cugraph <https://github.com/rapidsai/cugraph/tree/branch-24.04/python/nx-cugraph>`_:
    GPU-accelerated backend.
- `parallel <https://github.com/networkx/nx-parallel>`_:
    Parallel backend for NetworkX algorithms.
- `loopback <https://github.com/networkx/networkx/blob/main/pyproject.toml#L53>`_:
    It's for testing purposes only and is not a real backend.

Note that the ``backend_name`` is e.g. ``parallel``, the package installed
is ``nx-parallel``, and we use ``nx_parallel`` while importing the package.

.. _introspect:

Introspection
-------------
Introspection techniques aim to demystify dispatching and backend graph conversion behaviors.

The primary way to see what the dispatch machinery is doing is by enabling logging.
This can help you verify that the backend you specified is being used.
You can enable NetworkX's backend logger to print to ``sys.stderr`` like this::

    import logging
    nxl = logging.getLogger("networkx")
    nxl.addHandler(logging.StreamHandler())
    nxl.setLevel(logging.DEBUG)

And you can disable it by running this::

    nxl.setLevel(logging.CRITICAL)

Refer to :external+python:mod:`logging` to learn more about the logging facilities in Python.

By looking at the ``.backends`` attribute, you can get the set of all currently
installed backends that implement a particular function. For example::

    >>> nx.betweenness_centrality.backends  # doctest: +SKIP
    {'parallel'}

The function docstring will also show which installed backends support it
along with any backend-specific notes and keyword arguments::

    >>> help(nx.betweenness_centrality)  # doctest: +SKIP
    ...
    Backends
    --------
    parallel : Parallel backend for NetworkX algorithms
      The parallel computation is implemented by dividing the nodes into chunks
      and computing betweenness centrality for each chunk concurrently.
    ...

The NetworkX documentation website also includes info about trusted backends of NetworkX in function references.
For example, see :func:`~networkx.algorithms.shortest_paths.weighted.all_pairs_bellman_ford_path_length`.

Introspection capabilities are currently limited, but we are working to improve them.
We plan to make it easier to answer questions such as:

- What happened (and why)?
- What *will* happen (and why)?
- Where was time spent (including conversions)?
- What is in the cache and how much memory is it using?

Transparency is essential to allow for greater understanding, debug-ability,
and customization. After all, NetworkX dispatching is extremely flexible and can
support advanced workflows with multiple backends and fine-tuned configuration,
but introspection is necessary to inform *when* and *how* to evolve your workflow
to meet your needs. If you have suggestions for how to improve introspection, please
`let us know <https://github.com/networkx/networkx/issues/new>`_!

Docs for backend developers
~~~~~~~~~~~~~~~~~~~~~~~~~~~

Creating a custom backend
-------------------------

1.  Defining a ``BackendInterface`` object:

    Note that the ``BackendInterface`` doesn't need to must be a class. It can be an
    instance of a class, or a module as well. You can define the following methods or
    functions in your backend's ``BackendInterface`` object.:

    1. ``convert_from_nx`` and ``convert_to_nx`` methods or functions are required for
       backend dispatching to work. The arguments to ``convert_from_nx`` are:

       - ``G`` : NetworkX Graph
       - ``edge_attrs`` : dict, optional
            Dictionary mapping edge attributes to default values if missing in ``G``.
            If None, then no edge attributes will be converted and default may be 1.
       - ``node_attrs``: dict, optional
            Dictionary mapping node attributes to default values if missing in ``G``.
            If None, then no node attributes will be converted.
       - ``preserve_edge_attrs`` : bool
            Whether to preserve all edge attributes.
       - ``preserve_node_attrs`` : bool
            Whether to preserve all node attributes.
       - ``preserve_graph_attrs`` : bool
            Whether to preserve all graph attributes.
       - ``preserve_all_attrs`` : bool
            Whether to preserve all graph, node, and edge attributes.
       - ``name`` : str
            The name of the algorithm.
       - ``graph_name`` : str
            The name of the graph argument being converted.

    2. ``can_run`` (Optional):
          If your backend only partially implements an algorithm, you can define
          a ``can_run(name, args, kwargs)`` function in your ``BackendInterface`` object that
          returns True or False indicating whether the backend can run the algorithm with
          the given arguments or not. Instead of a boolean you can also return a string
          message to inform the user why that algorithm can't be run.

    3. ``should_run`` (Optional):
          A backend may also define ``should_run(name, args, kwargs)``
          that is similar to ``can_run``, but answers whether the backend *should* be run.
          ``should_run`` is only run when performing backend graph conversions. Like
          ``can_run``, it receives the original arguments so it can decide whether it
          should be run by inspecting the arguments. ``can_run`` runs before
          ``should_run``, so ``should_run`` may assume ``can_run`` is True. If not
          implemented by the backend, ``can_run``and ``should_run`` are assumed to
          always return True if the backend implements the algorithm.

    4. ``on_start_tests`` (Optional):
          A special ``on_start_tests(items)`` function may be defined by the backend.
          It will be called with the list of NetworkX tests discovered. Each item
          is a test object that can be marked as xfail if the backend does not support
          the test using ``item.add_marker(pytest.mark.xfail(reason=...))``.

2.  Adding entry points

    To be discoverable by NetworkX, your package must register an
    `entry-point <https://packaging.python.org/en/latest/specifications/entry-points>`_
    ``networkx.backends`` in the package's metadata, with a `key pointing to your
    dispatch object <https://packaging.python.org/en/latest/guides/creating-and-discovering-plugins/#using-package-metadata>`_ .
    For example, if you are using ``setuptools`` to manage your backend package,
    you can `add the following to your pyproject.toml file <https://setuptools.pypa.io/en/latest/userguide/entry_point.html>`_::

        [project.entry-points."networkx.backends"]
        backend_name = "your_backend_interface_object"

    You can also add the ``backend_info`` entry-point. It points towards the ``get_info``
    function that returns all the backend information, which is then used to build the
    "Additional Backend Implementation" box at the end of algorithm's documentation
    page. Note that the `get_info` function shouldn't import your backend package.::

        [project.entry-points."networkx.backend_info"]
        backend_name = "your_get_info_function"

    The ``get_info`` should return a dictionary with following key-value pairs:
        - ``backend_name`` : str or None
            It is the name passed in the ``backend`` kwarg.
        - ``project`` : str or None
            The name of your backend project.
        - ``package`` : str or None
            The name of your backend package.
        - ``url`` : str or None
            This is the url to either your backend's codebase or documentation, and
            will be displayed as a hyperlink to the ``backend_name``, in the
            "Additional backend implementations" section.
        - ``short_summary`` : str or None
            One line summary of your backend which will be displayed in the
            "Additional backend implementations" section.
        - ``default_config`` : dict
            A dictionary mapping the backend config parameter names to their default values.
            This is used to automatically initialize the default configs for all the
            installed backends at the time of networkx's import.

            .. seealso:: `~networkx.utils.configs.Config`

        - ``functions`` : dict or None
            A dictionary mapping function names to a dictionary of information
            about the function. The information can include the following keys:

            - ``url`` : str or None
              The url to ``function``'s source code or documentation.
            - ``additional_docs`` : str or None
              A short description or note about the backend function's
              implementation.
            - ``additional_parameters`` : dict or None
              A dictionary mapping additional parameters headers to their
              short descriptions. For example::

                  "additional_parameters": {
                      'param1 : str, function (default = "chunks")' : "...",
                      'param2 : int' : "...",
                  }

            If any of these keys are not present, the corresponding information
            will not be displayed in the "Additional backend implementations"
            section on NetworkX docs website.

        Note that your backend's docs would only appear on the official NetworkX docs only
        if your backend is a trusted backend of NetworkX, and is present in the
        `.circleci/config.yml` and `.github/workflows/deploy-docs.yml` files in the
        NetworkX repository.

3.  Defining a Backend Graph class

    The backend must create an object with an attribute ``__networkx_backend__`` that holds
    a string with the entry point name::

        class BackendGraph:
            __networkx_backend__ = "backend_name"
            ...

    A backend graph instance may have a ``G.__networkx_cache__`` dict to enable
    caching, and care should be taken to clear the cache when appropriate.

Testing the Custom backend
--------------------------

To test your custom backend, you can run the NetworkX test suite on your backend.
This also ensures that the custom backend is compatible with NetworkX's API.
The following steps will help you run the tests:

1. Setting Backend Environment Variables:
    - ``NETWORKX_TEST_BACKEND`` : Setting this to your backend's ``backend_name`` will
      let NetworkX's dispatch machinery to automatically convert a regular NetworkX
      ``Graph``, ``DiGraph``, ``MultiGraph``, etc. to their backend equivalents, using
      ``your_backend_interface_object.convert_from_nx(G, ...)`` function.
    - ``NETWORKX_FALLBACK_TO_NX`` (default=False) : Setting this variable to `True` will
      instruct tests to use a NetworkX ``Graph`` for algorithms not implemented by your
      custom backend. Setting this to `False` will only run the tests for algorithms
      implemented by your custom backend and tests for other algorithms will ``xfail``.

2. Running Tests:
    You can invoke NetworkX tests for your custom backend with the following commands::

        NETWORKX_TEST_BACKEND=<backend_name>
        NETWORKX_FALLBACK_TO_NX=True # or False
        pytest --pyargs networkx

How tests are run?
------------------

1. While dispatching to the backend implementation the ``_convert_and_call`` function
   is used and while testing the ``_convert_and_call_for_tests`` function is used.
   Other than testing it also checks for functions that return numpy scalars, and
   for functions that return graphs it runs the backend implementation and the
   networkx implementation and then converts the backend graph into a NetworkX graph
   and then compares them, and returns the networkx graph. This can be regarded as
   (pragmatic) technical debt. We may replace these checks in the future.

2. Conversions while running tests:
    - Convert NetworkX graphs using ``<your_backend_interface_object>.convert_from_nx(G, ...)`` into
      the backend graph.
    - Pass the backend graph objects to the backend implementation of the algorithm.
    - Convert the result back to a form expected by NetworkX tests using
      ``<your_backend_interface_object>.convert_to_nx(result, ...)``.
    - For nx_loopback, the graph is copied using the dispatchable metadata

3. Dispatchable algorithms that are not implemented by the backend
   will cause a ``pytest.xfail``, when the ``NETWORKX_FALLBACK_TO_NX``
   environment variable is set to ``False``, giving some indication that
   not all tests are running, while avoiding causing an explicit failure.
"""

import inspect
import itertools
import logging
import os
import warnings
from functools import partial
from importlib.metadata import entry_points

import networkx as nx

from .decorators import argmap

__all__ = ["_dispatchable"]

_logger = logging.getLogger(__name__)


def _do_nothing():
    """This does nothing at all, yet it helps turn `_dispatchable` into functions."""


def _get_backends(group, *, load_and_call=False):
    """
    Retrieve NetworkX ``backends`` and ``backend_info`` from the entry points.

    Parameters
    -----------
    group : str
        The entry_point to be retrieved.
    load_and_call : bool, optional
        If True, load and call the backend. Defaults to False.

    Returns
    --------
    dict
        A dictionary mapping backend names to their respective backend objects.

    Notes
    ------
    If a backend is defined more than once, a warning is issued.
    The `nx_loopback` backend is removed if it exists, as it is only available during testing.
    A warning is displayed if an error occurs while loading a backend.
    """
    items = entry_points(group=group)
    rv = {}
    for ep in items:
        if ep.name in rv:
            warnings.warn(
                f"networkx backend defined more than once: {ep.name}",
                RuntimeWarning,
                stacklevel=2,
            )
        elif load_and_call:
            try:
                rv[ep.name] = ep.load()()
            except Exception as exc:
                warnings.warn(
                    f"Error encountered when loading info for backend {ep.name}: {exc}",
                    RuntimeWarning,
                    stacklevel=2,
                )
        else:
            rv[ep.name] = ep
    # nx_loopback backend is only available when testing (added in conftest.py)
    rv.pop("nx_loopback", None)
    return rv


# Note: "networkx" will be in `backend_info`, but not `backends` or `config.backends`.
# It is valid to use "networkx"` as backend argument and in `config.backend_priority`.
backends = _get_backends("networkx.backends")
backend_info = _get_backends("networkx.backend_info", load_and_call=True)
# Ensure all backends are in `backend_info`
backend_info.update((backend, {}) for backend in backends.keys() - backend_info.keys())

# Load and cache backends on-demand
_loaded_backends = {}  # type: ignore[var-annotated]
_registered_algorithms = {}

# We must import from config after defining `backends` above
from .configs import Config, config


# Get default configuration from environment variables at import time
def _comma_sep_to_list(string):
    return [stripped for x in string.strip().split(",") if (stripped := x.strip())]


def _finish_init_of_backends_and_config():
    # TODO: document what this is all about
    _default_backend_priority = _comma_sep_to_list(
        os.environ.get(
            "NETWORKX_BACKEND_PRIORITY",
            os.environ.get("NETWORKX_AUTOMATIC_BACKENDS", ""),
        )
    )
    priorities = {
        key[26:].lower(): val
        for key, val in os.environ.items()
        if key.startswith("NETWORKX_BACKEND_PRIORITY_")
    }
    backend_priority = config.backend_priority
    backend_priority.algos = (
        _comma_sep_to_list(priorities.pop("algos"))
        if "algos" in priorities
        else list(_default_backend_priority)
    )
    backend_priority.generators = (
        _comma_sep_to_list(priorities.pop("generators"))
        if "generators" in priorities
        else list(_default_backend_priority)
    )
    for key in sorted(priorities):
        backend_priority[key] = _comma_sep_to_list(priorities[key])


# Initialize default configuration for backends
config.backends = Config(
    **{
        backend: (
            cfg if isinstance(cfg := info["default_config"], Config) else Config(**cfg)
        )
        if "default_config" in info
        else Config()
        for backend, info in backend_info.items()
    }
)
backend_info["networkx"] = {}
type(config.backends).__doc__ = "All installed NetworkX backends and their configs."


def _always_run(name, args, kwargs):
    return True


def _load_backend(backend_name):
    if backend_name in _loaded_backends:
        return _loaded_backends[backend_name]
    rv = _loaded_backends[backend_name] = backends[backend_name].load()
    if not hasattr(rv, "can_run"):
        rv.can_run = _always_run
    if not hasattr(rv, "should_run"):
        rv.should_run = _always_run
    return rv


class _dispatchable:
    _is_testing = False
    _fallback_to_nx = (
        os.environ.get("NETWORKX_FALLBACK_TO_NX", "true").strip().lower() == "true"
    )

    def __new__(
        cls,
        func=None,
        *,
        name=None,
        graphs="G",
        edge_attrs=None,
        node_attrs=None,
        preserve_edge_attrs=False,
        preserve_node_attrs=False,
        preserve_graph_attrs=False,
        preserve_all_attrs=False,
        backend_name_arg=None,
        mutates_input=False,
        returns_graph=False,
    ):
        """A decorator function that is used to redirect the execution of ``func``
        function to its backend implementation.

        This decorator function dispatches to
        a different backend implementation based on the input graph types, and it also
        manages all the ``backend_kwargs``. Usage can be any of the following decorator
        forms:

        - ``@_dispatchable``
        - ``@_dispatchable()``
        - ``@_dispatchable(name="override_name")``
        - ``@_dispatchable(graphs="graph_var_name")``
        - ``@_dispatchable(edge_attrs="weight")``
        - ``@_dispatchable(graphs={"G": 0, "H": 1}, edge_attrs={"weight": "default"})``
            with 0 and 1 giving the position in the signature function for graph
            objects. When ``edge_attrs`` is a dict, keys are keyword names and values
            are defaults.

        Parameters
        ----------
        func : callable, optional
            The function to be decorated. If ``func`` is not provided, returns a
            partial object that can be used to decorate a function later. If ``func``
            is provided, returns a new callable object that dispatches to a backend
            algorithm based on input graph types.

        name : str, optional
            The name of the algorithm to use for dispatching. If not provided,
            the name of ``func`` will be used. ``name`` is useful to avoid name
            conflicts, as all dispatched algorithms live in a single namespace.
            For example, ``tournament.is_strongly_connected`` had a name conflict
            with the standard ``nx.is_strongly_connected``, so we used
            ``@_dispatchable(name="tournament_is_strongly_connected")``.

        graphs : str or dict or None, default "G"
            If a string, the parameter name of the graph, which must be the first
            argument of the wrapped function. If more than one graph is required
            for the algorithm (or if the graph is not the first argument), provide
            a dict keyed to argument names with argument position as values for each
            graph argument. For example, ``@_dispatchable(graphs={"G": 0, "auxiliary?": 4})``
            indicates the 0th parameter ``G`` of the function is a required graph,
            and the 4th parameter ``auxiliary?`` is an optional graph.
            To indicate that an argument is a list of graphs, do ``"[graphs]"``.
            Use ``graphs=None``, if *no* arguments are NetworkX graphs such as for
            graph generators, readers, and conversion functions.

        edge_attrs : str or dict, optional
            ``edge_attrs`` holds information about edge attribute arguments
            and default values for those edge attributes.
            If a string, ``edge_attrs`` holds the function argument name that
            indicates a single edge attribute to include in the converted graph.
            The default value for this attribute is 1. To indicate that an argument
            is a list of attributes (all with default value 1), use e.g. ``"[attrs]"``.
            If a dict, ``edge_attrs`` holds a dict keyed by argument names, with
            values that are either the default value or, if a string, the argument
            name that indicates the default value.

        node_attrs : str or dict, optional
            Like ``edge_attrs``, but for node attributes.

        preserve_edge_attrs : bool or str or dict, optional
            For bool, whether to preserve all edge attributes.
            For str, the parameter name that may indicate (with ``True`` or a
            callable argument) whether all edge attributes should be preserved
            when converting.
            For dict of ``{graph_name: {attr: default}}``, indicate pre-determined
            edge attributes (and defaults) to preserve for input graphs.

        preserve_node_attrs : bool or str or dict, optional
            Like ``preserve_edge_attrs``, but for node attributes.

        preserve_graph_attrs : bool or set
            For bool, whether to preserve all graph attributes.
            For set, which input graph arguments to preserve graph attributes.

        preserve_all_attrs : bool
            Whether to preserve all edge, node and graph attributes.
            This overrides all the other preserve_*_attrs.

        mutates_input : bool or dict, default False
            For bool, whether the function mutates an input graph argument.
            For dict of ``{arg_name: arg_pos}``, arguments that indicate whether an
            input graph will be mutated, and ``arg_name`` may begin with ``"not "``
            to negate the logic (for example, this is used by ``copy=`` arguments).
            By default, dispatching doesn't convert input graphs to a different
            backend for functions that mutate input graphs.

        returns_graph : bool, default False
            Whether the function can return or yield a graph object. By default,
            dispatching doesn't convert input graphs to a different backend for
            functions that return graphs.
        """
        if func is None:
            return partial(
                _dispatchable,
                name=name,
                graphs=graphs,
                edge_attrs=edge_attrs,
                node_attrs=node_attrs,
                preserve_edge_attrs=preserve_edge_attrs,
                preserve_node_attrs=preserve_node_attrs,
                preserve_graph_attrs=preserve_graph_attrs,
                preserve_all_attrs=preserve_all_attrs,
                backend_name_arg=backend_name_arg,
                mutates_input=mutates_input,
                returns_graph=returns_graph,
            )
        if isinstance(func, str):
            raise TypeError("'name' and 'graphs' must be passed by keyword") from None
        # If name not provided, use the name of the function
        if name is None:
            name = func.__name__

        self = object.__new__(cls)

        # standard function-wrapping stuff
        # __annotations__ not used
        self.__name__ = func.__name__
        # self.__doc__ = func.__doc__  # __doc__ handled as cached property
        self.__defaults__ = func.__defaults__
        # We "magically" add `backend=` keyword argument to allow backend to be specified
        if func.__kwdefaults__:
            self.__kwdefaults__ = {**func.__kwdefaults__, "backend": None}
        else:
            self.__kwdefaults__ = {"backend": None}
        self.__module__ = func.__module__
        self.__qualname__ = func.__qualname__
        self.__dict__.update(func.__dict__)
        self.__wrapped__ = func

        # Supplement docstring with backend info; compute and cache when needed
        self._orig_doc = func.__doc__
        self._cached_doc = None

        self.orig_func = func
        self.name = name
        self.edge_attrs = edge_attrs
        self.node_attrs = node_attrs
        self.preserve_edge_attrs = preserve_edge_attrs or preserve_all_attrs
        self.preserve_node_attrs = preserve_node_attrs or preserve_all_attrs
        self.preserve_graph_attrs = preserve_graph_attrs or preserve_all_attrs
        self.backend_name_arg = backend_name_arg
        self.mutates_input = mutates_input
        # Keep `returns_graph` private for now, b/c we may extend info on return types
        self._returns_graph = returns_graph

        if edge_attrs is not None and not isinstance(edge_attrs, str | dict):
            raise TypeError(
                f"Bad type for edge_attrs: {type(edge_attrs)}. Expected str or dict."
            ) from None
        if node_attrs is not None and not isinstance(node_attrs, str | dict):
            raise TypeError(
                f"Bad type for node_attrs: {type(node_attrs)}. Expected str or dict."
            ) from None
        if not isinstance(self.preserve_edge_attrs, bool | str | dict):
            raise TypeError(
                f"Bad type for preserve_edge_attrs: {type(self.preserve_edge_attrs)}."
                " Expected bool, str, or dict."
            ) from None
        if not isinstance(self.preserve_node_attrs, bool | str | dict):
            raise TypeError(
                f"Bad type for preserve_node_attrs: {type(self.preserve_node_attrs)}."
                " Expected bool, str, or dict."
            ) from None
        if not isinstance(self.preserve_graph_attrs, bool | set):
            raise TypeError(
                f"Bad type for preserve_graph_attrs: {type(self.preserve_graph_attrs)}."
                " Expected bool or set."
            ) from None
        if backend_name_arg is not None and not isinstance(backend_name_arg, int):
            raise TypeError(
                f"Bad type for backend_name_arg: {type(backend_name_arg)}."
                " Expected int or None."
            ) from None
        if not isinstance(self.mutates_input, bool | dict):
            raise TypeError(
                f"Bad type for mutates_input: {type(self.mutates_input)}."
                " Expected bool or dict."
            ) from None
        if not isinstance(self._returns_graph, bool):
            raise TypeError(
                f"Bad type for returns_graph: {type(self._returns_graph)}."
                " Expected bool."
            ) from None

        if isinstance(graphs, str):
            graphs = {graphs: 0}
        elif graphs is None:
            pass
        elif not isinstance(graphs, dict):
            raise TypeError(
                f"Bad type for graphs: {type(graphs)}. Expected str or dict."
            ) from None
        elif len(graphs) == 0:
            raise KeyError("'graphs' must contain at least one variable name") from None

        # This dict comprehension is complicated for better performance; equivalent shown below.
        self.optional_graphs = set()
        self.list_graphs = set()
        if graphs is None:
            self.graphs = {}
        else:
            self.graphs = {
                self.optional_graphs.add(val := k[:-1]) or val
                if (last := k[-1]) == "?"
                else self.list_graphs.add(val := k[1:-1]) or val
                if last == "]"
                else k: v
                for k, v in graphs.items()
            }
        # The above is equivalent to:
        # self.optional_graphs = {k[:-1] for k in graphs if k[-1] == "?"}
        # self.list_graphs = {k[1:-1] for k in graphs if k[-1] == "]"}
        # self.graphs = {k[:-1] if k[-1] == "?" else k: v for k, v in graphs.items()}

        # Compute and cache the signature on-demand
        self._sig = None

        # Which backends implement this function?
        self.backends = {
            backend
            for backend, info in backend_info.items()
            if "functions" in info and name in info["functions"]
        }

        if name in _registered_algorithms:
            raise KeyError(
                f"Algorithm already exists in dispatch registry: {name}"
            ) from None
        # Use the magic of `argmap` to turn `self` into a function. This does result
        # in small additional overhead compared to calling `_dispatchable` directly,
        # but `argmap` has the magical property that it can stack with other `argmap`
        # decorators "for free". Being a function is better for REPRs and type-checkers.
        self = argmap(_do_nothing)(self)
        _registered_algorithms[name] = self
        return self

    @property
    def __doc__(self):
        """If the cached documentation exists, it is returned.
        Otherwise, the documentation is generated using _make_doc() method,
        cached, and then returned."""

        if (rv := self._cached_doc) is not None:
            return rv
        rv = self._cached_doc = self._make_doc()
        return rv

    @__doc__.setter
    def __doc__(self, val):
        """Sets the original documentation to the given value and resets the
        cached documentation."""

        self._orig_doc = val
        self._cached_doc = None

    @property
    def __signature__(self):
        """Return the signature of the original function, with the addition of
        the `backend` and `backend_kwargs` parameters."""

        if self._sig is None:
            sig = inspect.signature(self.orig_func)
            # `backend` is now a reserved argument used by dispatching.
            # assert "backend" not in sig.parameters
            if not any(
                p.kind == inspect.Parameter.VAR_KEYWORD for p in sig.parameters.values()
            ):
                parameters = sig.parameters.values()
                var_keyword = inspect.Parameter(
                    "backend_kwargs", inspect.Parameter.VAR_KEYWORD
                )
            else:
                *parameters, var_keyword = sig.parameters.values()
            self._sig = sig.replace(
                parameters=[
                    *parameters,
                    inspect.Parameter(
                        "backend", inspect.Parameter.KEYWORD_ONLY, default=None
                    ),
                    var_keyword,
                ]
            )
        return self._sig

    def __call__(self, /, *args, backend=None, **kwargs):
        """Returns the result of the original function, or the backend function if
        the backend is specified and that backend implements `func`."""
        if kwargs:
            # Separate `<backend>_kwargs=...` keywords
            new_kwargs = {}
            backends_kwargs = {}
            for k, v in kwargs.items():
                if k.endswith("_kwargs"):
<<<<<<< HEAD
                    backends_kwargs[k[:-7]] = v
                else:
                    new_kwargs[k] = v
            kwargs = new_kwargs
            # Should we warn or log if `backends_kwargs` has backends that are not installed?
=======
                    backend_name = k[:-7]  # len("_kwargs") == 7
                    backends_kwargs[backend_name] = v
                    if backend_name not in backends:
                        _logger.debug(
                            "`%s_kwargs=` keyword argument passed to `%s', but '%s' "
                            "backend is not installed. Ignoring.",
                            backend_name,
                            self.name,
                            backend_name,
                        )
                else:
                    new_kwargs[k] = v
            kwargs = new_kwargs
>>>>>>> 9cfcd872
        else:
            backends_kwargs = kwargs

        if not backends:
            # Fast path if no backends are installed
            if backend is not None and backend != "networkx":
                raise ImportError(f"'{backend}' backend is not installed")
            return self.orig_func(
                *args, **kwargs, **backends_kwargs.get("networkx", {})
            )

        # Use `backend_name` in this function instead of `backend`
        backend_name = backend if backend is not None else config.backend
        if backend_name is not None and backend_name not in backend_info:
            raise ImportError(f"'{backend_name}' backend is not installed")

        graphs_resolved = {}
        for gname, pos in self.graphs.items():
            if pos < len(args):
                if gname in kwargs:
                    self.orig_func(*args, **kwargs)  # This will raise!
                graph = args[pos]
            elif gname in kwargs:
                graph = kwargs[gname]
            elif gname not in self.optional_graphs:
                self.orig_func(*args, **kwargs)  # This will raise!
            else:
                continue
            if graph is None:
                if gname not in self.optional_graphs:
                    raise TypeError(
                        f"{self.name}() required graph argument {gname!r} is None; must be a graph"
                    )
            else:
                graphs_resolved[gname] = graph

        # Alternative to the above that does not check duplicated args or missing required graphs.
        # graphs_resolved = {
        #     gname: graph
        #     for gname, pos in self.graphs.items()
        #     if (graph := args[pos] if pos < len(args) else kwargs.get(gname)) is not None
        # }

        # Check if any graph comes from a backend
        if self.list_graphs:
            # Make sure we don't lose values by consuming an iterator
            args = list(args)
            for gname in self.list_graphs & graphs_resolved.keys():
                list_of_graphs = list(graphs_resolved[gname])
                graphs_resolved[gname] = list_of_graphs
                if gname in kwargs:
                    kwargs[gname] = list_of_graphs
                else:
                    args[self.graphs[gname]] = list_of_graphs

            graph_backend_names = {
                getattr(g, "__networkx_backend__", None)
                for gname, g in graphs_resolved.items()
                if gname not in self.list_graphs
            }
            for gname in self.list_graphs & graphs_resolved.keys():
                graph_backend_names.update(
                    getattr(g, "__networkx_backend__", None)
                    for g in graphs_resolved[gname]
                )
        else:
            graph_backend_names = {
                getattr(g, "__networkx_backend__", None)
                for g in graphs_resolved.values()
            }

        backend_priority = config.backend_priority.get(
            self.name,
            config.backend_priority.generators
            if self._returns_graph
            else config.backend_priority.algos,
        )
        if self._is_testing and backend_priority and backend_name is None:
            # Special path if we are running networkx tests with a backend.
            # This even runs for (and handles) functions that mutate input graphs.
            return self._convert_and_call_for_tests(
                backend_priority[0],
                args,
                kwargs,
                backends_kwargs,
                fallback_to_nx=self._fallback_to_nx,
            )

        if other_backend_names := graph_backend_names - {"networkx", None}:
            # Dispatchable graphs found! Dispatch to backend function.
            # We don't handle calls with different backend graphs yet,
            # but we may be able to convert additional networkx graphs.
            if backend_name == "networkx":
                # Convert backend graphs to networkx graphs
                converted_args, converted_kwargs = self._convert_arguments(
                    "networkx", args, kwargs, use_cache=config.cache_converted_graphs
                )
                return self.orig_func(
                    *converted_args,
                    **converted_kwargs,
                    **backends_kwargs.get("networkx", {}),
                )

            if len(other_backend_names) != 1:
                # Future work: convert between backends and run if multiple backends found
                raise TypeError(
                    f"{self.name}() graphs must all be from the same backend, found "
                    f"{other_backend_names}. Automatic conversions between backends "
                    "may become possible in future releases."
                )
            [graph_backend_name] = other_backend_names
            if backend_name is not None and backend_name != graph_backend_name:
                # Future work: convert between backends to `backend_name` backend
                raise TypeError(
                    f"{self.name}() is unable to convert graph from backend "
                    f"{graph_backend_name!r} to the specified backend "
                    f"{backend_name!r}. Automatic conversions between backends "
                    "may become possible in future releases."
                )
            if graph_backend_name not in backend_info:
                raise ImportError(f"'{graph_backend_name}' backend is not installed")
            if (
                "networkx" in graph_backend_names
                and graph_backend_name not in backend_priority
            ):
                # Not configured to convert networkx graphs to this backend
                raise TypeError(
                    f"Unable to convert inputs and run {self.name}. {self.name}() has "
                    f"networkx and {graph_backend_name} graphs, but NetworkX is not "
                    "configured to automatically convert graphs from networkx to "
                    f"{graph_backend_name}. To enable automatic conversions, set:\n\n"
                    f'    >>> nx.config.backend_priority = ["{graph_backend_name}"]'
                )
            backend = _load_backend(graph_backend_name)
            if hasattr(backend, self.name):
                try:
                    if "networkx" in graph_backend_names:
                        # We need to convert networkx graphs to backend graphs.
                        # There is currently no need to check `self.mutates_input` here.
                        return self._convert_and_call(
                            graph_backend_name,
                            args,
                            kwargs,
                            backends_kwargs,
                            fallback_to_nx=self._fallback_to_nx,
                        )
                    # All graphs are backend graphs--no need to convert!
                    kwargs.update(backends_kwargs.get(graph_backend_name, {}))
                    _logger.debug(
                        "Using backend '%s' for call to `%s' with args: %s, kwargs: %s",
                        graph_backend_name,
                        self.name,
                        args,
                        kwargs,
<<<<<<< HEAD
                    )
                    return getattr(backend, self.name)(*args, **kwargs)
                except NotImplementedError as exc:
                    # Future work: fallback to other backends in backend_priority.
                    # First step will be to support falling back to networkx, since
                    # we can already convert from backends to networkx. Supporting
                    # fallback to other backends listed in `backend_priority` will
                    # require backend-to-backend conversions.
                    _logger.debug(
                        f"Backend {backend_name!r} raised {type(exc).__name__} when "
                        f"calling `{self.name}`. In the future, this may try to fall"
                        "back to other backends in `nx.config.backend_priority`."
                    )
                    raise
=======
                        backends_kwargs,
                        fallback_to_nx=self._fallback_to_nx,
                    )
                # All graphs are backend graphs--no need to convert!
                if graph_backend_name in backends_kwargs:
                    kwargs.update(backends_kwargs[graph_backend_name])
                _logger.debug(
                    "Using backend '%s' for call to `%s' with args: %s, kwargs: %s",
                    graph_backend_name,
                    self.name,
                    args,
                    kwargs,
                )
                return getattr(backend, self.name)(*args, **kwargs)
>>>>>>> 9cfcd872
            # Future work: try to convert and run with other backends in backend_priority
            raise NotImplementedError(
                f"'{self.name}' not implemented by {graph_backend_name}. Automatic "
                "conversions between backends may become possible in future releases."
            )

        # If backend was explicitly given by the user, so we need to use it no matter what
        if backend_name is not None:
            if backend_name == "networkx":
                # No conversions necessary here
                return self.orig_func(
                    *args, **kwargs, **backends_kwargs.get("networkx", {})
                )
            return self._convert_and_call(
                backend_name, args, kwargs, backends_kwargs, fallback_to_nx=False
<<<<<<< HEAD
            )

        # Get backend from `backend_name` argument
        if self.backend_name_arg is not None:
            if self.backend_name_arg >= len(args):
                self.orig_func(*args, **kwargs)  # This will raise!
            backend_name = args[self.backend_name_arg]
            return self._convert_and_call(
                backend_name,
                args,
                kwargs,
                backends_kwargs,
                fallback_to_nx=self._fallback_to_nx,
=======
>>>>>>> 9cfcd872
            )

        # Only networkx graphs; try to convert and run with a backend with automatic
        # conversion, but don't do this by default if the functions mutates an input
        # graph. Only convert and run if `backend.should_run(...)` returns True.
        if (
            not self.mutates_input
            or isinstance(self.mutates_input, dict)
            # If `mutates_input` begins with "not ", then assume the argument is boolean,
            # otherwise treat it as a node or edge attribute if it's not None.
            and any(
                not (
                    args[arg_pos]
                    if len(args) > arg_pos
                    else kwargs.get(arg_name[4:], True)
                )
                if arg_name.startswith("not ")
                else (args[arg_pos] if len(args) > arg_pos else kwargs.get(arg_name))
                is not None
                for arg_name, arg_pos in self.mutates_input.items()
            )
        ):
            # Should we warn or log if we don't convert b/c the input will be mutated?
            for backend_name in backend_priority:
<<<<<<< HEAD
                if backend_name == "networkx":
                    # Assume (for now) that networkx can and should run anything
                    break
                if self._should_backend_run(
                    backend_name,
                    args,
                    {**kwargs, **backends_kwargs.get(backend_name, {})},
                ):
                    try:
                        return self._convert_and_call(
                            backend_name,
                            args,
                            kwargs,
                            backends_kwargs,
                            fallback_to_nx=self._fallback_to_nx,
                        )
                    except NotImplementedError as exc:
                        _logger.debug(
                            f"Backend {backend_name!r} raised {type(exc).__name__} "
                            f"when calling `{self.name}`. Trying next backend..."
                        )
=======
                if self._should_backend_run(
                    backend_name,
                    args,
                    kwargs
                    if backend_name not in backends_kwargs
                    else {**kwargs, **backends_kwargs[backend_name]},
                ):
                    return self._convert_and_call(
                        backend_name,
                        args,
                        kwargs,
                        backends_kwargs,
                        fallback_to_nx=self._fallback_to_nx,
                    )
>>>>>>> 9cfcd872
        # Default: run with networkx on networkx inputs
        return self.orig_func(*args, **kwargs, **backends_kwargs.get("networkx", {}))

    def _can_backend_run(self, backend_name, args, kwargs, *, log=True):
        """Can the specified backend run this algorithm with these arguments?"""
        backend = _load_backend(backend_name)
        # `backend.can_run` and `backend.should_run` may return strings that describe
        # why they can't or shouldn't be run.
        if not hasattr(backend, self.name):
            if log:
                _logger.debug(
                    "Backend '%s' does not implement `%s'", backend_name, self.name
                )
            return False
        can_run = backend.can_run(self.name, args, kwargs)
        if isinstance(can_run, str) or not can_run:
            if log:
                reason = f", because: {can_run}" if isinstance(can_run, str) else ""
                _logger.debug(
                    "Backend '%s' can't run `%s` with args: %s, kwargs: %s%s",
                    backend_name,
                    self.name,
                    args,
                    kwargs,
                    reason,
                )
            return False
        return True

    def _should_backend_run(self, backend_name, args, kwargs):
        """Can/should the specified backend run this algorithm with these arguments?"""
        # `backend.can_run` and `backend.should_run` may return strings that describe
        # why they can't or shouldn't be run.
        if not self._can_backend_run(backend_name, args, kwargs):
            return False
        backend = _load_backend(backend_name)
        should_run = backend.should_run(self.name, args, kwargs)
        if isinstance(should_run, str) or not should_run:
            reason = f", because: {should_run}" if isinstance(should_run, str) else ""
            _logger.debug(
                "Backend '%s' shouldn't run `%s` with args: %s, kwargs: %s%s",
                backend_name,
                self.name,
                args,
                kwargs,
                reason,
            )
            return False
        return True

    def _convert_arguments(self, backend_name, args, kwargs, *, use_cache):
        """Convert graph arguments to the specified backend.

        Returns
        -------
        args tuple and kwargs dict
        """
        bound = self.__signature__.bind(*args, **kwargs)
        bound.apply_defaults()
        if not self.graphs:
            bound_kwargs = bound.kwargs
            del bound_kwargs["backend"]
            return bound.args, bound_kwargs
        if backend_name == "networkx":
            # `backend_interface.convert_from_nx` preserves everything
            preserve_edge_attrs = preserve_node_attrs = preserve_graph_attrs = True
        else:
            preserve_edge_attrs = self.preserve_edge_attrs
            preserve_node_attrs = self.preserve_node_attrs
            preserve_graph_attrs = self.preserve_graph_attrs
            edge_attrs = self.edge_attrs
            node_attrs = self.node_attrs
        # Convert graphs into backend graph-like object
        # Include the edge and/or node labels if provided to the algorithm
        if preserve_edge_attrs is False:
            # e.g. `preserve_edge_attrs=False`
            pass
        elif preserve_edge_attrs is True:
            # e.g. `preserve_edge_attrs=True`
            edge_attrs = None
        elif isinstance(preserve_edge_attrs, str):
            if bound.arguments[preserve_edge_attrs] is True or callable(
                bound.arguments[preserve_edge_attrs]
            ):
                # e.g. `preserve_edge_attrs="attr"` and `func(attr=True)`
                # e.g. `preserve_edge_attrs="attr"` and `func(attr=myfunc)`
                preserve_edge_attrs = True
                edge_attrs = None
            elif bound.arguments[preserve_edge_attrs] is False and (
                isinstance(edge_attrs, str)
                and edge_attrs == preserve_edge_attrs
                or isinstance(edge_attrs, dict)
                and preserve_edge_attrs in edge_attrs
            ):
                # e.g. `preserve_edge_attrs="attr"` and `func(attr=False)`
                # Treat `False` argument as meaning "preserve_edge_data=False"
                # and not `False` as the edge attribute to use.
                preserve_edge_attrs = False
                edge_attrs = None
            else:
                # e.g. `preserve_edge_attrs="attr"` and `func(attr="weight")`
                preserve_edge_attrs = False
        # Else: e.g. `preserve_edge_attrs={"G": {"weight": 1}}`

        if edge_attrs is None:
            # May have been set to None above b/c all attributes are preserved
            pass
        elif isinstance(edge_attrs, str):
            if edge_attrs[0] == "[":
                # e.g. `edge_attrs="[edge_attributes]"` (argument of list of attributes)
                # e.g. `func(edge_attributes=["foo", "bar"])`
                edge_attrs = {
                    edge_attr: 1 for edge_attr in bound.arguments[edge_attrs[1:-1]]
                }
            elif callable(bound.arguments[edge_attrs]):
                # e.g. `edge_attrs="weight"` and `func(weight=myfunc)`
                preserve_edge_attrs = True
                edge_attrs = None
            elif bound.arguments[edge_attrs] is not None:
                # e.g. `edge_attrs="weight"` and `func(weight="foo")` (default of 1)
                edge_attrs = {bound.arguments[edge_attrs]: 1}
            elif self.name == "to_numpy_array" and hasattr(
                bound.arguments["dtype"], "names"
            ):
                # Custom handling: attributes may be obtained from `dtype`
                edge_attrs = {
                    edge_attr: 1 for edge_attr in bound.arguments["dtype"].names
                }
            else:
                # e.g. `edge_attrs="weight"` and `func(weight=None)`
                edge_attrs = None
        else:
            # e.g. `edge_attrs={"attr": "default"}` and `func(attr="foo", default=7)`
            # e.g. `edge_attrs={"attr": 0}` and `func(attr="foo")`
            edge_attrs = {
                edge_attr: bound.arguments.get(val, 1) if isinstance(val, str) else val
                for key, val in edge_attrs.items()
                if (edge_attr := bound.arguments[key]) is not None
            }

        if preserve_node_attrs is False:
            # e.g. `preserve_node_attrs=False`
            pass
        elif preserve_node_attrs is True:
            # e.g. `preserve_node_attrs=True`
            node_attrs = None
        elif isinstance(preserve_node_attrs, str):
            if bound.arguments[preserve_node_attrs] is True or callable(
                bound.arguments[preserve_node_attrs]
            ):
                # e.g. `preserve_node_attrs="attr"` and `func(attr=True)`
                # e.g. `preserve_node_attrs="attr"` and `func(attr=myfunc)`
                preserve_node_attrs = True
                node_attrs = None
            elif bound.arguments[preserve_node_attrs] is False and (
                isinstance(node_attrs, str)
                and node_attrs == preserve_node_attrs
                or isinstance(node_attrs, dict)
                and preserve_node_attrs in node_attrs
            ):
                # e.g. `preserve_node_attrs="attr"` and `func(attr=False)`
                # Treat `False` argument as meaning "preserve_node_data=False"
                # and not `False` as the node attribute to use. Is this used?
                preserve_node_attrs = False
                node_attrs = None
            else:
                # e.g. `preserve_node_attrs="attr"` and `func(attr="weight")`
                preserve_node_attrs = False
        # Else: e.g. `preserve_node_attrs={"G": {"pos": None}}`

        if node_attrs is None:
            # May have been set to None above b/c all attributes are preserved
            pass
        elif isinstance(node_attrs, str):
            if node_attrs[0] == "[":
                # e.g. `node_attrs="[node_attributes]"` (argument of list of attributes)
                # e.g. `func(node_attributes=["foo", "bar"])`
                node_attrs = {
                    node_attr: None for node_attr in bound.arguments[node_attrs[1:-1]]
                }
            elif callable(bound.arguments[node_attrs]):
                # e.g. `node_attrs="weight"` and `func(weight=myfunc)`
                preserve_node_attrs = True
                node_attrs = None
            elif bound.arguments[node_attrs] is not None:
                # e.g. `node_attrs="weight"` and `func(weight="foo")`
                node_attrs = {bound.arguments[node_attrs]: None}
            else:
                # e.g. `node_attrs="weight"` and `func(weight=None)`
                node_attrs = None
        else:
            # e.g. `node_attrs={"attr": "default"}` and `func(attr="foo", default=7)`
            # e.g. `node_attrs={"attr": 0}` and `func(attr="foo")`
            node_attrs = {
                node_attr: bound.arguments.get(val) if isinstance(val, str) else val
                for key, val in node_attrs.items()
                if (node_attr := bound.arguments[key]) is not None
            }

        # It should be safe to assume that we either have networkx graphs or backend graphs.
        # Future work: allow conversions between backends.
        for gname in self.graphs:
            if gname in self.list_graphs:
                bound.arguments[gname] = [
                    self._convert_graph(
                        backend_name,
                        g,
                        edge_attrs=edge_attrs,
                        node_attrs=node_attrs,
                        preserve_edge_attrs=preserve_edge_attrs,
                        preserve_node_attrs=preserve_node_attrs,
                        preserve_graph_attrs=preserve_graph_attrs,
                        graph_name=gname,
                        use_cache=use_cache,
                    )
                    if getattr(g, "__networkx_backend__", "networkx") != backend_name
                    else g
                    for g in bound.arguments[gname]
                ]
            else:
                graph = bound.arguments[gname]
                if graph is None:
                    if gname in self.optional_graphs:
                        continue
                    raise TypeError(
                        f"Missing required graph argument `{gname}` in {self.name} function"
                    )
                if isinstance(preserve_edge_attrs, dict):
                    preserve_edges = False
                    edges = preserve_edge_attrs.get(gname, edge_attrs)
                else:
                    preserve_edges = preserve_edge_attrs
                    edges = edge_attrs
                if isinstance(preserve_node_attrs, dict):
                    preserve_nodes = False
                    nodes = preserve_node_attrs.get(gname, node_attrs)
                else:
                    preserve_nodes = preserve_node_attrs
                    nodes = node_attrs
                if isinstance(preserve_graph_attrs, set):
                    preserve_graph = gname in preserve_graph_attrs
                else:
                    preserve_graph = preserve_graph_attrs
                if getattr(graph, "__networkx_backend__", "networkx") != backend_name:
                    bound.arguments[gname] = self._convert_graph(
                        backend_name,
                        graph,
                        edge_attrs=edges,
                        node_attrs=nodes,
                        preserve_edge_attrs=preserve_edges,
                        preserve_node_attrs=preserve_nodes,
                        preserve_graph_attrs=preserve_graph,
                        graph_name=gname,
                        use_cache=use_cache,
                    )
        bound_kwargs = bound.kwargs
        del bound_kwargs["backend"]
        return bound.args, bound_kwargs

    def _convert_graph(
        self,
        backend_name,
        graph,
        *,
        edge_attrs,
        node_attrs,
        preserve_edge_attrs,
        preserve_node_attrs,
        preserve_graph_attrs,
        graph_name,
        use_cache,
    ):
        if (
            use_cache
            and (nx_cache := getattr(graph, "__networkx_cache__", None)) is not None
        ):
            cache = nx_cache.setdefault("backends", {}).setdefault(backend_name, {})
            # edge_attrs: dict | None
            # node_attrs: dict | None
            # preserve_edge_attrs: bool (False if edge_attrs is not None)
            # preserve_node_attrs: bool (False if node_attrs is not None)
            key = edge_key, node_key = (
                frozenset(edge_attrs.items())
                if edge_attrs is not None
                else preserve_edge_attrs,
                frozenset(node_attrs.items())
                if node_attrs is not None
                else preserve_node_attrs,
            )
            if cache:
                warning_message = (
                    "Note: conversions to backend graphs are saved to cache "
                    "(`G.__networkx_cache__` on the original graph) by default."
                    "\n\nThis warning means the cached graph is being used "
                    f"for the {backend_name!r} backend in the "
                    f"call to {self.name}.\n\nFor the cache to be consistent "
                    "(i.e., correct), the input graph must not have been "
                    "manually mutated since the cached graph was created. "
                    "Examples of manually mutating the graph data structures "
                    "resulting in an inconsistent cache include:\n\n"
                    "    >>> G[u][v][key] = val\n\n"
                    "and\n\n"
                    "    >>> for u, v, d in G.edges(data=True):\n"
                    "    ...     d[key] = val\n\n"
                    "Using methods such as `G.add_edge(u, v, weight=val)` "
                    "will correctly clear the cache to keep it consistent. "
                    "You may also use `G.__networkx_cache__.clear()` to "
                    "manually clear the cache, or set `G.__networkx_cache__` "
                    "to None to disable caching for G. Enable or disable caching "
                    "globally via `nx.config.cache_converted_graphs` config.\n\n"
                    "To disable this warning:\n\n"
                    '    >>> nx.config.warnings_to_ignore.add("cache")\n'
                )
                # Do a simple search for a cached graph with compatible data.
                # For example, if we need a single attribute, then it's okay
                # to use a cached graph that preserved all attributes.
                # This looks for an exact match first.
                for compat_key in itertools.product(
                    (edge_key, True) if edge_key is not True else (True,),
                    (node_key, True) if node_key is not True else (True,),
                ):
                    if (rv := cache.get(compat_key)) is not None:
                        if "cache" not in config.warnings_to_ignore:
                            warnings.warn(warning_message)
                        _logger.debug(
                            "Using cached converted graph (from 'networkx' to '%s' backend) "
                            "in call to `%s' for '%s' argument",
                            backend_name,
                            self.name,
                            graph_name,
                        )
                        return rv
                if edge_key is not True and node_key is not True:
                    # Iterate over the items in `cache` to see if any are compatible.
                    # For example, if no edge attributes are needed, then a graph
                    # with any edge attribute will suffice. We use the same logic
                    # below (but switched) to clear unnecessary items from the cache.
                    # Use `list(cache.items())` to be thread-safe.
                    for (ekey, nkey), val in list(cache.items()):
                        if edge_key is False or ekey is True:
                            pass  # Cache works for edge data!
                        elif (
                            edge_key is True
                            or ekey is False
                            or not edge_key.issubset(ekey)
                        ):
                            continue  # Cache missing required edge data; does not work
                        if node_key is False or nkey is True:
                            pass  # Cache works for node data!
                        elif (
                            node_key is True
                            or nkey is False
                            or not node_key.issubset(nkey)
                        ):
                            continue  # Cache missing required node data; does not work
                        if "cache" not in config.warnings_to_ignore:
                            warnings.warn(warning_message)
                        _logger.debug(
                            "Using cached converted graph (from 'networkx' to '%s' backend) "
                            "in call to `%s' for '%s' argument",
                            backend_name,
                            self.name,
                            graph_name,
                        )
                        return val

        if backend_name == "networkx":
            backend = _load_backend(graph.__networkx_backend__)
            rv = backend.convert_to_nx(graph)
        else:
            backend = _load_backend(backend_name)
            rv = backend.convert_from_nx(
                graph,
                edge_attrs=edge_attrs,
                node_attrs=node_attrs,
                preserve_edge_attrs=preserve_edge_attrs,
                preserve_node_attrs=preserve_node_attrs,
                # Always preserve graph attrs when we are caching b/c this should be
                # cheap and may help prevent extra (unnecessary) conversions. Because
                # we do this, we don't need `preserve_graph_attrs` in the cache key.
                preserve_graph_attrs=preserve_graph_attrs or use_cache,
                name=self.name,
                graph_name=graph_name,
            )
        if use_cache and nx_cache is not None:
            # Remove old cached items that are no longer necessary since they
            # are dominated/subsumed/outdated by what was just calculated.
            # This uses the same logic as above, but with keys switched.
            cache[key] = rv  # Set at beginning to be thread-safe
            for cur_key in list(cache):
                if cur_key == key:
                    continue
                ekey, nkey = cur_key
                if ekey is False or edge_key is True:
                    pass
                elif ekey is True or edge_key is False or not ekey.issubset(edge_key):
                    continue
                if nkey is False or node_key is True:
                    pass
                elif nkey is True or node_key is False or not nkey.issubset(node_key):
                    continue
                cache.pop(cur_key, None)  # Use pop instead of del to be thread-safe
            _logger.debug(
                "Caching converted graph (from 'networkx' to '%s' backend) "
                "in call to `%s' for '%s' argument",
                backend_name,
                self.name,
                graph_name,
            )

        return rv

    def _convert_and_call(
        self, backend_name, args, kwargs, backends_kwargs, *, fallback_to_nx=False
    ):
        """Call this dispatchable function with a backend, converting graphs if necessary."""
        backend = _load_backend(backend_name)
<<<<<<< HEAD
        # Don't log in `_can_backend_run` here to avoid duplicating info in the exception
        if not self._can_backend_run(
            backend_name,
            args,
            {**kwargs, **backends_kwargs.get(backend_name, {})},
=======
        if not self._can_backend_run(
            backend_name,
            args,
            kwargs
            if backend_name not in backends_kwargs
            else {**kwargs, **backends_kwargs[backend_name]},
            # Don't log in `_can_backend_run` here to avoid duplicating info in the exception
>>>>>>> 9cfcd872
            log=fallback_to_nx,
        ):
            if fallback_to_nx:
                _logger.debug(
                    "Falling back to use 'networkx' instead of '%s' backend "
                    "for call to `%s' with args: %s, kwargs: %s",
                    backend_name,
                    self.name,
                    args,
                    kwargs,
                )
                return self.orig_func(
                    *args, **kwargs, **backends_kwargs.get("networkx", {})
                )
            msg = f"'{self.name}' not implemented by {backend_name}"
            if hasattr(backend, self.name):
                msg += " with the given arguments"
            raise RuntimeError(msg)

        try:
            converted_args, converted_kwargs = self._convert_arguments(
                backend_name, args, kwargs, use_cache=config.cache_converted_graphs
            )
<<<<<<< HEAD
            converted_kwargs.update(backends_kwargs.get(backend_name, {}))
=======
            if backend_name in backends_kwargs:
                converted_kwargs.update(backends_kwargs[backend_name])
>>>>>>> 9cfcd872
            _logger.debug(
                "Using backend '%s' for call to `%s' with args: %s, kwargs: %s",
                backend_name,
                self.name,
                converted_args,
                converted_kwargs,
            )
            result = getattr(backend, self.name)(*converted_args, **converted_kwargs)
        except NotImplementedError as exc:
            if fallback_to_nx:
                _logger.debug(
                    "Graph conversion failed; falling back to use 'networkx' instead "
                    "of '%s' backend for call to `%s'",
                    backend_name,
                    self.name,
                )
                return self.orig_func(
                    *args, **kwargs, **backends_kwargs.get("networkx", {})
                )
            raise

        return result

    def _convert_and_call_for_tests(
        self, backend_name, args, kwargs, backends_kwargs, *, fallback_to_nx=False
    ):
        """Call this dispatchable function with a backend; for use with testing."""
        backend = _load_backend(backend_name)
        if not self._can_backend_run(
<<<<<<< HEAD
            backend_name, args, {**kwargs, **backends_kwargs.get(backend_name, {})}
=======
            backend_name,
            args,
            kwargs
            if backend_name not in backends_kwargs
            else {**kwargs, **backends_kwargs[backend_name]},
>>>>>>> 9cfcd872
        ):
            if fallback_to_nx or not self.graphs:
                if fallback_to_nx:
                    _logger.debug(
                        "Falling back to use 'networkx' instead of '%s' backend "
                        "for call to `%s' with args: %s, kwargs: %s",
                        backend_name,
                        self.name,
                        args,
                        kwargs,
                    )
                return self.orig_func(
                    *args, **kwargs, **backends_kwargs.get("networkx", {})
                )

            import pytest

            msg = f"'{self.name}' not implemented by {backend_name}"
            if hasattr(backend, self.name):
                msg += " with the given arguments"
            pytest.xfail(msg)

        from collections.abc import Iterable, Iterator, Mapping
        from copy import copy, deepcopy
        from io import BufferedReader, BytesIO, StringIO, TextIOWrapper
        from itertools import tee
        from random import Random

        import numpy as np
        from numpy.random import Generator, RandomState
        from scipy.sparse import sparray

        # We sometimes compare the backend result to the original result,
        # so we need two sets of arguments. We tee iterators and copy
        # random state so that they may be used twice.
        if not args:
            args1 = args2 = args
        else:
            args1, args2 = zip(
                *(
                    (arg, deepcopy(arg))
                    if isinstance(arg, RandomState)
                    else (arg, copy(arg))
                    if isinstance(arg, BytesIO | StringIO | Random | Generator)
                    else tee(arg)
                    if isinstance(arg, Iterator)
                    and not isinstance(arg, BufferedReader | TextIOWrapper)
                    else (arg, arg)
                    for arg in args
                )
            )
        if not kwargs:
            kwargs1 = kwargs2 = kwargs
        else:
            kwargs1, kwargs2 = zip(
                *(
                    ((k, v), (k, deepcopy(v)))
                    if isinstance(v, RandomState)
                    else ((k, v), (k, copy(v)))
                    if isinstance(v, BytesIO | StringIO | Random | Generator)
                    else ((k, (teed := tee(v))[0]), (k, teed[1]))
                    if isinstance(v, Iterator)
                    and not isinstance(v, BufferedReader | TextIOWrapper)
                    else ((k, v), (k, v))
                    for k, v in kwargs.items()
                )
            )
            kwargs1 = dict(kwargs1)
            kwargs2 = dict(kwargs2)
        try:
            converted_args, converted_kwargs = self._convert_arguments(
                backend_name, args1, kwargs1, use_cache=False
            )
<<<<<<< HEAD
            converted_kwargs.update(backends_kwargs.get(backend_name, {}))
=======
            if backend_name in backends_kwargs:
                converted_kwargs.update(backends_kwargs[backend_name])
>>>>>>> 9cfcd872
            _logger.debug(
                "Using backend '%s' for call to `%s' with args: %s, kwargs: %s",
                backend_name,
                self.name,
                converted_args,
                converted_kwargs,
            )
            result = getattr(backend, self.name)(*converted_args, **converted_kwargs)
        except NotImplementedError as exc:
            if fallback_to_nx:
                _logger.debug(
                    "Graph conversion failed; falling back to use 'networkx' instead "
                    "of '%s' backend for call to `%s'",
                    backend_name,
                    self.name,
                )
                return self.orig_func(
                    *args2, **kwargs2, **backends_kwargs.get("networkx", {})
                )
            import pytest

            pytest.xfail(
                exc.args[0] if exc.args else f"{self.name} raised {type(exc).__name__}"
            )
        # Verify that `self._returns_graph` is correct. This compares the return type
        # to the type expected from `self._returns_graph`. This handles tuple and list
        # return types, but *does not* catch functions that yield graphs.
        if (
            self._returns_graph
            != (
                isinstance(result, nx.Graph)
                or hasattr(result, "__networkx_backend__")
                or isinstance(result, tuple | list)
                and any(
                    isinstance(x, nx.Graph) or hasattr(x, "__networkx_backend__")
                    for x in result
                )
            )
            and not (
                # May return Graph or None
                self.name in {"check_planarity", "check_planarity_recursive"}
                and any(x is None for x in result)
            )
            and not (
                # May return Graph or dict
                self.name in {"held_karp_ascent"}
                and any(isinstance(x, dict) for x in result)
            )
            and self.name
            not in {
                # yields graphs
                "all_triads",
                "general_k_edge_subgraphs",
                # yields graphs or arrays
                "nonisomorphic_trees",
            }
        ):
            raise RuntimeError(f"`returns_graph` is incorrect for {self.name}")

        def check_result(val, depth=0):
            if isinstance(val, np.number):
                raise RuntimeError(
                    f"{self.name} returned a numpy scalar {val} ({type(val)}, depth={depth})"
                )
            if isinstance(val, np.ndarray | sparray):
                return
            if isinstance(val, nx.Graph):
                check_result(val._node, depth=depth + 1)
                check_result(val._adj, depth=depth + 1)
                return
            if isinstance(val, Iterator):
                raise NotImplementedError
            if isinstance(val, Iterable) and not isinstance(val, str):
                for x in val:
                    check_result(x, depth=depth + 1)
            if isinstance(val, Mapping):
                for x in val.values():
                    check_result(x, depth=depth + 1)

        def check_iterator(it):
            for val in it:
                try:
                    check_result(val)
                except RuntimeError as exc:
                    raise RuntimeError(
                        f"{self.name} returned a numpy scalar {val} ({type(val)})"
                    ) from exc
                yield val

        if self.name in {"from_edgelist"}:
            # numpy scalars are explicitly given as values in some tests
            pass
        elif isinstance(result, Iterator):
            result = check_iterator(result)
        else:
            try:
                check_result(result)
            except RuntimeError as exc:
                raise RuntimeError(
                    f"{self.name} returned a numpy scalar {result} ({type(result)})"
                ) from exc
            check_result(result)

        if self.name in {
            "edmonds_karp",
            "barycenter",
            "contracted_edge",
            "contracted_nodes",
            "stochastic_graph",
            "relabel_nodes",
            "maximum_branching",
            "incremental_closeness_centrality",
            "minimal_branching",
            "minimum_spanning_arborescence",
            "recursive_simple_cycles",
            "connected_double_edge_swap",
        }:
            # Special-case algorithms that mutate input graphs
            bound = self.__signature__.bind(*converted_args, **converted_kwargs)
            bound.apply_defaults()
            bound2 = self.__signature__.bind(*args2, **kwargs2)
            bound2.apply_defaults()
            if self.name in {
                "minimal_branching",
                "minimum_spanning_arborescence",
                "recursive_simple_cycles",
                "connected_double_edge_swap",
            }:
                G1 = backend.convert_to_nx(bound.arguments["G"])
                G2 = bound2.arguments["G"]
                G2._adj = G1._adj
                if G2.is_directed():
                    G2._pred = G1._pred
                nx._clear_cache(G2)
            elif self.name == "edmonds_karp":
                R1 = backend.convert_to_nx(bound.arguments["residual"])
                R2 = bound2.arguments["residual"]
                if R1 is not None and R2 is not None:
                    for k, v in R1.edges.items():
                        R2.edges[k]["flow"] = v["flow"]
                    R2.graph.update(R1.graph)
                    nx._clear_cache(R2)
            elif self.name == "barycenter" and bound.arguments["attr"] is not None:
                G1 = backend.convert_to_nx(bound.arguments["G"])
                G2 = bound2.arguments["G"]
                attr = bound.arguments["attr"]
                for k, v in G1.nodes.items():
                    G2.nodes[k][attr] = v[attr]
                nx._clear_cache(G2)
            elif (
                self.name in {"contracted_nodes", "contracted_edge"}
                and not bound.arguments["copy"]
            ):
                # Edges and nodes changed; node "contraction" and edge "weight" attrs
                G1 = backend.convert_to_nx(bound.arguments["G"])
                G2 = bound2.arguments["G"]
                G2.__dict__.update(G1.__dict__)
                nx._clear_cache(G2)
            elif self.name == "stochastic_graph" and not bound.arguments["copy"]:
                G1 = backend.convert_to_nx(bound.arguments["G"])
                G2 = bound2.arguments["G"]
                for k, v in G1.edges.items():
                    G2.edges[k]["weight"] = v["weight"]
                nx._clear_cache(G2)
            elif (
                self.name == "relabel_nodes"
                and not bound.arguments["copy"]
                or self.name in {"incremental_closeness_centrality"}
            ):
                G1 = backend.convert_to_nx(bound.arguments["G"])
                G2 = bound2.arguments["G"]
                if G1 is G2:
                    return G2
                G2._node.clear()
                G2._node.update(G1._node)
                G2._adj.clear()
                G2._adj.update(G1._adj)
                if hasattr(G1, "_pred") and hasattr(G2, "_pred"):
                    G2._pred.clear()
                    G2._pred.update(G1._pred)
                if hasattr(G1, "_succ") and hasattr(G2, "_succ"):
                    G2._succ.clear()
                    G2._succ.update(G1._succ)
                nx._clear_cache(G2)
                if self.name == "relabel_nodes":
                    return G2
            return backend.convert_to_nx(result)

        converted_result = backend.convert_to_nx(result)
        if isinstance(converted_result, nx.Graph) and self.name not in {
            "boykov_kolmogorov",
            "preflow_push",
            "quotient_graph",
            "shortest_augmenting_path",
            "spectral_graph_forge",
            # We don't handle tempfile.NamedTemporaryFile arguments
            "read_gml",
            "read_graph6",
            "read_sparse6",
            # We don't handle io.BufferedReader or io.TextIOWrapper arguments
            "bipartite_read_edgelist",
            "read_adjlist",
            "read_edgelist",
            "read_graphml",
            "read_multiline_adjlist",
            "read_pajek",
            "from_pydot",
            "pydot_read_dot",
            "agraph_read_dot",
            # graph comparison fails b/c of nan values
            "read_gexf",
        }:
            # For graph return types (e.g. generators), we compare that results are
            # the same between the backend and networkx, then return the original
            # networkx result so the iteration order will be consistent in tests.
            G = self.orig_func(*args2, **kwargs2, **backends_kwargs.get("networkx", {}))
            if not nx.utils.graphs_equal(G, converted_result):
                assert G.number_of_nodes() == converted_result.number_of_nodes()
                assert G.number_of_edges() == converted_result.number_of_edges()
                assert G.graph == converted_result.graph
                assert G.nodes == converted_result.nodes
                assert G.adj == converted_result.adj
                assert type(G) is type(converted_result)
                raise AssertionError("Graphs are not equal")
            return G
        return converted_result

    def _make_doc(self):
        """Generate the backends section at the end for functions having an alternate
        backend implementation(s) using the `backend_info` entry-point."""

        if not self.backends:
            return self._orig_doc
        lines = [
            "Backends",
            "--------",
        ]
        for backend in sorted(self.backends):
            info = backend_info[backend]
            if "short_summary" in info:
                lines.append(f"{backend} : {info['short_summary']}")
            else:
                lines.append(backend)
            if "functions" not in info or self.name not in info["functions"]:
                lines.append("")
                continue

            func_info = info["functions"][self.name]

            # Renaming extra_docstring to additional_docs
            if func_docs := (
                func_info.get("additional_docs") or func_info.get("extra_docstring")
            ):
                lines.extend(
                    f"  {line}" if line else line for line in func_docs.split("\n")
                )
                add_gap = True
            else:
                add_gap = False

            # Renaming extra_parameters to additional_parameters
            if extra_parameters := (
                func_info.get("extra_parameters")
                or func_info.get("additional_parameters")
            ):
                if add_gap:
                    lines.append("")
                lines.append("  Additional parameters:")
                for param in sorted(extra_parameters):
                    lines.append(f"    {param}")
                    if desc := extra_parameters[param]:
                        lines.append(f"      {desc}")
                    lines.append("")
            else:
                lines.append("")

            if func_url := func_info.get("url"):
                lines.append(f"[`Source <{func_url}>`_]")
                lines.append("")

        lines.pop()  # Remove last empty line
        to_add = "\n    ".join(lines)
        return f"{self._orig_doc.rstrip()}\n\n    {to_add}"

    def __reduce__(self):
        """Allow this object to be serialized with pickle.

        This uses the global registry `_registered_algorithms` to deserialize.
        """
        return _restore_dispatchable, (self.name,)


def _restore_dispatchable(name):
    return _registered_algorithms[name]


if os.environ.get("_NETWORKX_BUILDING_DOCS_"):
    # When building docs with Sphinx, use the original function with the
    # dispatched __doc__, b/c Sphinx renders normal Python functions better.
    # This doesn't show e.g. `*, backend=None, **backend_kwargs` in the
    # signatures, which is probably okay. It does allow the docstring to be
    # updated based on the installed backends.
    _orig_dispatchable = _dispatchable

    def _dispatchable(func=None, **kwargs):  # type: ignore[no-redef]
        if func is None:
            return partial(_dispatchable, **kwargs)
        dispatched_func = _orig_dispatchable(func, **kwargs)
        func.__doc__ = dispatched_func.__doc__
        return func

    _dispatchable.__doc__ = _orig_dispatchable.__new__.__doc__  # type: ignore[method-assign,assignment]
    _sig = inspect.signature(_orig_dispatchable.__new__)
    _dispatchable.__signature__ = _sig.replace(  # type: ignore[method-assign,assignment]
        parameters=[v for k, v in _sig.parameters.items() if k != "cls"]
    )<|MERGE_RESOLUTION|>--- conflicted
+++ resolved
@@ -55,12 +55,9 @@
 
     nx.betweenness_centrality(G, k=10, parallel_kwargs={"get_chunks": get_chunks})
 
-<<<<<<< HEAD
 Note that ``"networkx"`` is the backend name for NetworkX. Hence, you may pass
 ``backend="networkx"`` to use the default implementation (converting if necessary).
 
-=======
->>>>>>> 9cfcd872
 How does this work?
 -------------------
 
@@ -815,13 +812,6 @@
             backends_kwargs = {}
             for k, v in kwargs.items():
                 if k.endswith("_kwargs"):
-<<<<<<< HEAD
-                    backends_kwargs[k[:-7]] = v
-                else:
-                    new_kwargs[k] = v
-            kwargs = new_kwargs
-            # Should we warn or log if `backends_kwargs` has backends that are not installed?
-=======
                     backend_name = k[:-7]  # len("_kwargs") == 7
                     backends_kwargs[backend_name] = v
                     if backend_name not in backends:
@@ -835,7 +825,6 @@
                 else:
                     new_kwargs[k] = v
             kwargs = new_kwargs
->>>>>>> 9cfcd872
         else:
             backends_kwargs = kwargs
 
@@ -983,14 +972,14 @@
                             fallback_to_nx=self._fallback_to_nx,
                         )
                     # All graphs are backend graphs--no need to convert!
-                    kwargs.update(backends_kwargs.get(graph_backend_name, {}))
+                    if graph_backend_name in backends_kwargs:
+                        kwargs.update(backends_kwargs[graph_backend_name])
                     _logger.debug(
                         "Using backend '%s' for call to `%s' with args: %s, kwargs: %s",
                         graph_backend_name,
                         self.name,
                         args,
                         kwargs,
-<<<<<<< HEAD
                     )
                     return getattr(backend, self.name)(*args, **kwargs)
                 except NotImplementedError as exc:
@@ -1005,22 +994,6 @@
                         "back to other backends in `nx.config.backend_priority`."
                     )
                     raise
-=======
-                        backends_kwargs,
-                        fallback_to_nx=self._fallback_to_nx,
-                    )
-                # All graphs are backend graphs--no need to convert!
-                if graph_backend_name in backends_kwargs:
-                    kwargs.update(backends_kwargs[graph_backend_name])
-                _logger.debug(
-                    "Using backend '%s' for call to `%s' with args: %s, kwargs: %s",
-                    graph_backend_name,
-                    self.name,
-                    args,
-                    kwargs,
-                )
-                return getattr(backend, self.name)(*args, **kwargs)
->>>>>>> 9cfcd872
             # Future work: try to convert and run with other backends in backend_priority
             raise NotImplementedError(
                 f"'{self.name}' not implemented by {graph_backend_name}. Automatic "
@@ -1036,7 +1009,6 @@
                 )
             return self._convert_and_call(
                 backend_name, args, kwargs, backends_kwargs, fallback_to_nx=False
-<<<<<<< HEAD
             )
 
         # Get backend from `backend_name` argument
@@ -1050,8 +1022,6 @@
                 kwargs,
                 backends_kwargs,
                 fallback_to_nx=self._fallback_to_nx,
-=======
->>>>>>> 9cfcd872
             )
 
         # Only networkx graphs; try to convert and run with a backend with automatic
@@ -1076,14 +1046,15 @@
         ):
             # Should we warn or log if we don't convert b/c the input will be mutated?
             for backend_name in backend_priority:
-<<<<<<< HEAD
                 if backend_name == "networkx":
                     # Assume (for now) that networkx can and should run anything
                     break
                 if self._should_backend_run(
                     backend_name,
                     args,
-                    {**kwargs, **backends_kwargs.get(backend_name, {})},
+                    kwargs
+                    if backend_name not in backends_kwargs
+                    else {**kwargs, **backends_kwargs[backend_name]},
                 ):
                     try:
                         return self._convert_and_call(
@@ -1098,22 +1069,6 @@
                             f"Backend {backend_name!r} raised {type(exc).__name__} "
                             f"when calling `{self.name}`. Trying next backend..."
                         )
-=======
-                if self._should_backend_run(
-                    backend_name,
-                    args,
-                    kwargs
-                    if backend_name not in backends_kwargs
-                    else {**kwargs, **backends_kwargs[backend_name]},
-                ):
-                    return self._convert_and_call(
-                        backend_name,
-                        args,
-                        kwargs,
-                        backends_kwargs,
-                        fallback_to_nx=self._fallback_to_nx,
-                    )
->>>>>>> 9cfcd872
         # Default: run with networkx on networkx inputs
         return self.orig_func(*args, **kwargs, **backends_kwargs.get("networkx", {}))
 
@@ -1531,21 +1486,14 @@
     ):
         """Call this dispatchable function with a backend, converting graphs if necessary."""
         backend = _load_backend(backend_name)
-<<<<<<< HEAD
-        # Don't log in `_can_backend_run` here to avoid duplicating info in the exception
         if not self._can_backend_run(
             backend_name,
             args,
             {**kwargs, **backends_kwargs.get(backend_name, {})},
-=======
-        if not self._can_backend_run(
-            backend_name,
-            args,
             kwargs
             if backend_name not in backends_kwargs
             else {**kwargs, **backends_kwargs[backend_name]},
             # Don't log in `_can_backend_run` here to avoid duplicating info in the exception
->>>>>>> 9cfcd872
             log=fallback_to_nx,
         ):
             if fallback_to_nx:
@@ -1569,12 +1517,8 @@
             converted_args, converted_kwargs = self._convert_arguments(
                 backend_name, args, kwargs, use_cache=config.cache_converted_graphs
             )
-<<<<<<< HEAD
-            converted_kwargs.update(backends_kwargs.get(backend_name, {}))
-=======
             if backend_name in backends_kwargs:
                 converted_kwargs.update(backends_kwargs[backend_name])
->>>>>>> 9cfcd872
             _logger.debug(
                 "Using backend '%s' for call to `%s' with args: %s, kwargs: %s",
                 backend_name,
@@ -1604,15 +1548,11 @@
         """Call this dispatchable function with a backend; for use with testing."""
         backend = _load_backend(backend_name)
         if not self._can_backend_run(
-<<<<<<< HEAD
-            backend_name, args, {**kwargs, **backends_kwargs.get(backend_name, {})}
-=======
             backend_name,
             args,
             kwargs
             if backend_name not in backends_kwargs
             else {**kwargs, **backends_kwargs[backend_name]},
->>>>>>> 9cfcd872
         ):
             if fallback_to_nx or not self.graphs:
                 if fallback_to_nx:
@@ -1686,12 +1626,8 @@
             converted_args, converted_kwargs = self._convert_arguments(
                 backend_name, args1, kwargs1, use_cache=False
             )
-<<<<<<< HEAD
-            converted_kwargs.update(backends_kwargs.get(backend_name, {}))
-=======
             if backend_name in backends_kwargs:
                 converted_kwargs.update(backends_kwargs[backend_name])
->>>>>>> 9cfcd872
             _logger.debug(
                 "Using backend '%s' for call to `%s' with args: %s, kwargs: %s",
                 backend_name,
