--- conflicted
+++ resolved
@@ -218,20 +218,9 @@
 This also ensures that the custom backend is compatible with NetworkX's API.
 The following steps will help you run the tests:
 
-<<<<<<< HEAD
 1. Setting Backend Environment Variables: 
     - ``NETWORKX_TEST_BACKEND`` : Setting this to your backend's ``backend_name`` will
       let NetworkX's dispatch machinery to automatically convert a regular NetworkX
-=======
-Testing Environment Setup
-~~~~~~~~~~~~~~~~~~~~~~~~~
-
-To enable automatic testing with your custom backend, follow these steps:
-
-1. Set Backend Environment Variables:
-    - ``NETWORKX_TEST_BACKEND`` : Setting this to your registered backend key will let
-      the NetworkX's dispatch machinery automatically convert a regular NetworkX
->>>>>>> 6eabce49
       ``Graph``, ``DiGraph``, ``MultiGraph``, etc. to their backend equivalents, using
       ``your_backend_interface_object.convert_from_nx(G, ...)`` function.
     - ``NETWORKX_FALLBACK_TO_NX`` (default=False) : Setting this variable to `True` will
@@ -239,7 +228,6 @@
       custom backend. Setting this to `False` will only run the tests for algorithms
       implemented by your custom backend and tests for other algorithms will ``xfail``.
 
-<<<<<<< HEAD
 2. Running Tests:
     You can invoke NetworkX tests for your custom backend with the following commands::
 
@@ -270,76 +258,6 @@
    will cause a ``pytest.xfail``, when the ``NETWORKX_FALLBACK_TO_NX``
    environment variable is set to ``False``, giving some indication that
    not all tests are running, while avoiding causing an explicit failure.
-=======
-2. Defining ``convert_from_nx`` and ``convert_to_nx`` methods:
-    The arguments to ``convert_from_nx`` are:
-
-    - ``G`` : NetworkX Graph
-    - ``edge_attrs`` : dict, optional
-        Dictionary mapping edge attributes to default values if missing in ``G``.
-        If None, then no edge attributes will be converted and default may be 1.
-    - ``node_attrs``: dict, optional
-        Dictionary mapping node attributes to default values if missing in ``G``.
-        If None, then no node attributes will be converted.
-    - ``preserve_edge_attrs`` : bool
-        Whether to preserve all edge attributes.
-    - ``preserve_node_attrs`` : bool
-        Whether to preserve all node attributes.
-    - ``preserve_graph_attrs`` : bool
-        Whether to preserve all graph attributes.
-    - ``preserve_all_attrs`` : bool
-        Whether to preserve all graph, node, and edge attributes.
-    - ``name`` : str
-        The name of the algorithm.
-    - ``graph_name`` : str
-        The name of the graph argument being converted.
-
-Running Tests
-~~~~~~~~~~~~~
-
-You can invoke NetworkX tests for your custom backend with the following commands::
-
-    NETWORKX_TEST_BACKEND=<backend_name>
-    NETWORKX_FALLBACK_TO_NX=True # or False
-    pytest --pyargs networkx
-
-Conversions while running tests :
-
-- Convert NetworkX graphs using ``<your_dispatcher_class>.convert_from_nx(G, ...)`` into
-  the backend graph.
-- Pass the backend graph objects to the backend implementation of the algorithm.
-- Convert the result back to a form expected by NetworkX tests using
-  ``<your_dispatcher_class>.convert_to_nx(result, ...)``.
-
-Notes
-~~~~~
-
--   Dispatchable algorithms that are not implemented by the backend
-    will cause a ``pytest.xfail``, giving some indication that not all
-    tests are running, while avoiding causing an explicit failure.
-
--   If a backend only partially implements some algorithms, it can define
-    a ``can_run(name, args, kwargs)`` function that returns True or False
-    indicating whether it can run the algorithm with the given arguments.
-    It may also return a string indicating why the algorithm can't be run;
-    this string may be used in the future to give helpful info to the user.
-
--   A backend may also define ``should_run(name, args, kwargs)`` that is similar
-    to ``can_run``, but answers whether the backend *should* be run (converting
-    if necessary). Like ``can_run``, it receives the original arguments so it
-    can decide whether it should be run by inspecting the arguments. ``can_run``
-    runs before ``should_run``, so ``should_run`` may assume ``can_run`` is True.
-    If not implemented by the backend, ``can_run`` and ``should_run`` are
-    assumed to always return True if the backend implements the algorithm.
-
--   A special ``on_start_tests(items)`` function may be defined by the backend.
-    It will be called with the list of NetworkX tests discovered. Each item
-    is a test object that can be marked as xfail if the backend does not support
-    the test using ``item.add_marker(pytest.mark.xfail(reason=...))``.
-
--   A backend graph instance may have a ``G.__networkx_cache__`` dict to enable
-    caching, and care should be taken to clear the cache when appropriate.
->>>>>>> 6eabce49
 """
 
 import inspect
