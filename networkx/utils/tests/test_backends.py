--- conflicted
+++ resolved
@@ -31,13 +31,8 @@
 
 
 @pytest.mark.skipif(
-<<<<<<< HEAD
     "not nx.config.backend_priority.algos "
     "or nx.config.backend_priority.algos[0] != 'nx_loopback'"
-=======
-    "not nx.config['backend_priority'] "
-    "or nx.config['backend_priority'][0] != 'nx_loopback'"
->>>>>>> 7d195ae2
 )
 def test_graph_converter_needs_backend():
     # When testing, `nx.from_scipy_sparse_array` will *always* call the backend
@@ -91,12 +86,8 @@
     finally:
         LoopbackBackendInterface.convert_to_nx = staticmethod(orig_convert_to_nx)
         del LoopbackBackendInterface.from_scipy_sparse_array
-<<<<<<< HEAD
         nx.config.backend = None
-    with pytest.raises(ImportError, match="Unable to load"):
-=======
     with pytest.raises(ImportError, match="backend is not installed"):
->>>>>>> 7d195ae2
         nx.from_scipy_sparse_array(A, backend="bad-backend-name")
 
 
@@ -184,15 +175,9 @@
         assert set(nx.intersection(G, H2)) == {2, 3}
     elif not nx.config.backend_priority and "nx_loopback" not in nx.config.backends:
         # G2 and H2 are backend objects for a backend that is not registered!
-<<<<<<< HEAD
-        with pytest.raises(ImportError, match="Unable to load backend"):
-            nx.intersection(G2, H)
-        with pytest.raises(ImportError, match="Unable to load backend"):
-=======
         with pytest.raises(ImportError, match="backend is not installed"):
             nx.intersection(G2, H)
         with pytest.raises(ImportError, match="backend is not installed"):
->>>>>>> 7d195ae2
             nx.intersection(G, H2)
     # It would be nice to test passing graphs from *different* backends,
     # but we are not set up to do this yet.
@@ -200,11 +185,7 @@
 
 def test_bad_backend_name():
     """Using `backend=` raises with unknown backend even if there are no backends."""
-<<<<<<< HEAD
-    with pytest.raises(ImportError, match="Unable to load"):
-=======
     with pytest.raises(
         ImportError, match="'this_backend_does_not_exist' backend is not installed"
     ):
->>>>>>> 7d195ae2
         nx.null_graph(backend="this_backend_does_not_exist")