--- conflicted
+++ resolved
@@ -79,15 +79,12 @@
             type(nx.from_scipy_sparse_array(A, backend="nx_loopback")) is LoopbackGraph
         )
         assert side_effects == [1, 1]
-<<<<<<< HEAD
+        # backend="networkx" is default implementation
+        assert type(nx.from_scipy_sparse_array(A, backend="networkx")) is nx.Graph
+        assert side_effects == [1, 1]
         nx.config.backend = "nx_loopback"  # This is like doing `backend="nx_loopback"`
         assert type(nx.from_scipy_sparse_array(A)) is LoopbackGraph
         assert side_effects == [1, 1, 1]
-=======
-        # backend="networkx" is default implementation
-        assert type(nx.from_scipy_sparse_array(A, backend="networkx")) is nx.Graph
-        assert side_effects == [1, 1]
->>>>>>> 74af3e63
     finally:
         LoopbackBackendInterface.convert_to_nx = staticmethod(orig_convert_to_nx)
         del LoopbackBackendInterface.from_scipy_sparse_array
