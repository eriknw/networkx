--- conflicted
+++ resolved
@@ -206,15 +206,9 @@
         with cfg(x=3) as c2:
             assert c2 == cfg
             assert cfg.x == 3
-<<<<<<< HEAD
-            with cfg as c3:  # Forgot to call `cfg(...)`
-                assert c3 == cfg
-                assert cfg.x == 3
-=======
             with pytest.raises(RuntimeError, match="context manager without"):
                 with cfg as c3:  # Forgot to call `cfg(...)`
                     pass
->>>>>>> a798b2e1
             assert cfg.x == 3
         assert cfg.x == 2
     assert cfg.x == 1
@@ -231,12 +225,7 @@
     assert cfg.x == 1
     # Cheat again; there was no preceding `cfg(...)` call this time
     assert cfg._prev is None
-<<<<<<< HEAD
-    with cfg:
-        assert cfg.x == 1
-=======
     with pytest.raises(RuntimeError, match="context manager without"):
         with cfg:
             pass
->>>>>>> a798b2e1
     assert cfg.x == 1