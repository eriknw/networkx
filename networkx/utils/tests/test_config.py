import collections
import pickle

import pytest

import networkx as nx
from networkx.utils.configs import BackendPriorities, Config


# Define this at module level so we can test pickling
class ExampleConfig(Config):
    """Example configuration."""

    x: int
    y: str

    def _on_setattr(self, key, value):
        if key == "x" and value <= 0:
            raise ValueError("x must be positive")
        if key == "y" and not isinstance(value, str):
            raise TypeError("y must be a str")
        return value


class EmptyConfig(Config):
    pass


@pytest.mark.parametrize("cfg", [EmptyConfig(), Config()])
def test_config_empty(cfg):
    assert dir(cfg) == []
    with pytest.raises(AttributeError):
        cfg.x = 1
    with pytest.raises(KeyError):
        cfg["x"] = 1
    with pytest.raises(AttributeError):
        cfg.x
    with pytest.raises(KeyError):
        cfg["x"]
    assert len(cfg) == 0
    assert "x" not in cfg
    assert cfg == cfg
    assert cfg.get("x", 2) == 2
    assert set(cfg.keys()) == set()
    assert set(cfg.values()) == set()
    assert set(cfg.items()) == set()
    cfg2 = pickle.loads(pickle.dumps(cfg))
    assert cfg == cfg2
    assert isinstance(cfg, collections.abc.Collection)
    assert isinstance(cfg, collections.abc.Mapping)


def test_config_subclass():
    with pytest.raises(TypeError, match="missing 2 required keyword-only"):
        ExampleConfig()
    with pytest.raises(ValueError, match="x must be positive"):
        ExampleConfig(x=0, y="foo")
    with pytest.raises(TypeError, match="unexpected keyword"):
        ExampleConfig(x=1, y="foo", z="bad config")
    with pytest.raises(TypeError, match="unexpected keyword"):
        EmptyConfig(z="bad config")
    cfg = ExampleConfig(x=1, y="foo")
    assert cfg.x == 1
    assert cfg["x"] == 1
    assert cfg["y"] == "foo"
    assert cfg.y == "foo"
    assert "x" in cfg
    assert "y" in cfg
    assert "z" not in cfg
    assert len(cfg) == 2
    assert set(iter(cfg)) == {"x", "y"}
    assert set(cfg.keys()) == {"x", "y"}
    assert set(cfg.values()) == {1, "foo"}
    assert set(cfg.items()) == {("x", 1), ("y", "foo")}
    assert dir(cfg) == ["x", "y"]
    cfg.x = 2
    cfg["y"] = "bar"
    assert cfg["x"] == 2
    assert cfg.y == "bar"
    with pytest.raises(TypeError, match="can't be deleted"):
        del cfg.x
    with pytest.raises(TypeError, match="can't be deleted"):
        del cfg["y"]
    assert cfg.x == 2
    assert cfg == cfg
    assert cfg == ExampleConfig(x=2, y="bar")
    assert cfg != ExampleConfig(x=3, y="baz")
    assert cfg != Config(x=2, y="bar")
    with pytest.raises(TypeError, match="y must be a str"):
        cfg["y"] = 5
    with pytest.raises(ValueError, match="x must be positive"):
        cfg.x = -5
    assert cfg.get("x", 10) == 2
    with pytest.raises(AttributeError):
        cfg.z = 5
    with pytest.raises(KeyError):
        cfg["z"] = 5
    with pytest.raises(AttributeError):
        cfg.z
    with pytest.raises(KeyError):
        cfg["z"]
    cfg2 = pickle.loads(pickle.dumps(cfg))
    assert cfg == cfg2
    assert cfg.__doc__ == "Example configuration."
    assert cfg2.__doc__ == "Example configuration."


def test_config_defaults():
    class DefaultConfig(Config):
        x: int = 0
        y: int

    cfg = DefaultConfig(y=1)
    assert cfg.x == 0
    cfg = DefaultConfig(x=2, y=1)
    assert cfg.x == 2


def test_nxconfig():
    assert isinstance(nx.config.backend_priority, BackendPriorities)
    assert isinstance(nx.config.backend_priority.algos, list)
    assert isinstance(nx.config.backends, Config)
    with pytest.raises(TypeError, match="must be a list of backend names"):
        nx.config.backend_priority.algos = "nx_loopback"
    with pytest.raises(ValueError, match="Unknown backend when setting"):
        nx.config.backend_priority.algos = ["this_almost_certainly_is_not_a_backend"]
    with pytest.raises(TypeError, match="must be a Config of backend configs"):
        nx.config.backends = {}
    with pytest.raises(TypeError, match="must be a Config of backend configs"):
        nx.config.backends = Config(plausible_backend_name={})
    with pytest.raises(ValueError, match="Unknown backend when setting"):
        nx.config.backends = Config(this_almost_certainly_is_not_a_backend=Config())
    with pytest.raises(TypeError, match="must be True or False"):
        nx.config.cache_converted_graphs = "bad value"
    with pytest.raises(TypeError, match="must be a set of "):
<<<<<<< HEAD
        nx.config.warnings = 7
    with pytest.raises(ValueError, match="Unknown warning "):
        nx.config.warnings = {"bad value"}
=======
        nx.config.warnings_to_ignore = 7
    with pytest.raises(ValueError, match="Unknown warning "):
        nx.config.warnings_to_ignore = {"bad value"}
>>>>>>> 864f48c0


def test_not_strict():
    class FlexibleConfig(Config, strict=False):
        x: int

    cfg = FlexibleConfig(x=1)
    assert "_strict" not in cfg
    assert len(cfg) == 1
    assert list(cfg) == ["x"]
    assert list(cfg.keys()) == ["x"]
    assert list(cfg.values()) == [1]
    assert list(cfg.items()) == [("x", 1)]
    assert cfg.x == 1
    assert cfg["x"] == 1
    assert "x" in cfg
    assert hasattr(cfg, "x")
    assert "FlexibleConfig(x=1)" in repr(cfg)
    assert cfg == FlexibleConfig(x=1)
    del cfg.x
    assert "FlexibleConfig()" in repr(cfg)
    assert len(cfg) == 0
    assert not hasattr(cfg, "x")
    assert "x" not in cfg
    assert not hasattr(cfg, "y")
    assert "y" not in cfg
    cfg.y = 2
    assert len(cfg) == 1
    assert list(cfg) == ["y"]
    assert list(cfg.keys()) == ["y"]
    assert list(cfg.values()) == [2]
    assert list(cfg.items()) == [("y", 2)]
    assert cfg.y == 2
    assert cfg["y"] == 2
    assert hasattr(cfg, "y")
    assert "y" in cfg
    del cfg["y"]
    assert len(cfg) == 0
    assert list(cfg) == []
    with pytest.raises(AttributeError, match="y"):
        del cfg.y
    with pytest.raises(KeyError, match="y"):
        del cfg["y"]
    with pytest.raises(TypeError, match="missing 1 required keyword-only"):
        FlexibleConfig()
    # Be strict when first creating the config object
    with pytest.raises(TypeError, match="unexpected keyword argument 'y'"):
        FlexibleConfig(x=1, y=2)

    class FlexibleConfigWithDefault(Config, strict=False):
        x: int = 0

    assert FlexibleConfigWithDefault().x == 0
    assert FlexibleConfigWithDefault(x=1)["x"] == 1


def test_context():
    cfg = Config(x=1)
    with cfg(x=2) as c:
        assert c.x == 2
        c.x = 3
        assert cfg.x == 3
    assert cfg.x == 1

    with cfg(x=2) as c:
        assert c == cfg
        assert cfg.x == 2
        with cfg(x=3) as c2:
            assert c2 == cfg
            assert cfg.x == 3
            with pytest.raises(RuntimeError, match="context manager without"):
                with cfg as c3:  # Forgot to call `cfg(...)`
                    pass
            assert cfg.x == 3
        assert cfg.x == 2
    assert cfg.x == 1

    c = cfg(x=4)  # Not yet as context (not recommended, but possible)
    assert c == cfg
    assert cfg.x == 4
    # Cheat by looking at internal data; context stack should only grow with __enter__
    assert cfg._prev is not None
    assert cfg._context_stack == []
    with c:
        assert c == cfg
        assert cfg.x == 4
    assert cfg.x == 1
    # Cheat again; there was no preceding `cfg(...)` call this time
    assert cfg._prev is None
    with pytest.raises(RuntimeError, match="context manager without"):
        with cfg:
            pass
    assert cfg.x == 1<|MERGE_RESOLUTION|>--- conflicted
+++ resolved
@@ -133,15 +133,9 @@
     with pytest.raises(TypeError, match="must be True or False"):
         nx.config.cache_converted_graphs = "bad value"
     with pytest.raises(TypeError, match="must be a set of "):
-<<<<<<< HEAD
-        nx.config.warnings = 7
-    with pytest.raises(ValueError, match="Unknown warning "):
-        nx.config.warnings = {"bad value"}
-=======
         nx.config.warnings_to_ignore = 7
     with pytest.raises(ValueError, match="Unknown warning "):
         nx.config.warnings_to_ignore = {"bad value"}
->>>>>>> 864f48c0
 
 
 def test_not_strict():
