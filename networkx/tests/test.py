#!/usr/bin/env python
import sys
<<<<<<< HEAD
import os
import subprocess
=======
from os import path,getcwd
>>>>>>> 1542b8bf

def run():
    """Run NetworkX tests.
    
    """
    try:
        import nose
    except ImportError:
        raise ImportError(\
            "The nose package is needed to run the NetworkX tests.")

<<<<<<< HEAD
    import networkx
    olddir = os.path.abspath(os.path.curdir)
    newdir = os.path.dirname(networkx.__file__)
    try:
        # Go to where NetworkX was imported
        os.chdir(newdir)
        # We still have trouble running nose.run().
        # Instead, we call nosetests via subprocess.
        try:
            subprocess.call(['nosetests'])
        except OSError:
            print "'nosetests' must be in PATH"
    finally:
        os.chdir(olddir)
=======
    sys.stderr.write("Running NetworkX tests:")
    nx_install_dir=path.join(path.dirname(__file__), path.pardir)
    # stop if running from source directory
    if getcwd() == path.abspath(path.join(nx_install_dir,path.pardir)):
        raise RuntimeError("Can't run tests from source directory.\n"
                           "Run 'nosetests' from the command line.")

    argv=[' ','--verbosity=%d'%verbosity,
          '-w',nx_install_dir,
          '-exe']
    if doctest:
        argv.extend(['--with-doctest','--doctest-extension=txt'])

    nose.run(argv=argv)
>>>>>>> 1542b8bf

if __name__=="__main__":
    run()
<|MERGE_RESOLUTION|>--- conflicted
+++ resolved
@@ -1,15 +1,17 @@
 #!/usr/bin/env python
 import sys
-<<<<<<< HEAD
-import os
-import subprocess
-=======
 from os import path,getcwd
->>>>>>> 1542b8bf
 
-def run():
+def run(verbosity=1,doctest=False):
     """Run NetworkX tests.
-    
+
+    Parameters
+    ----------
+    verbosity: integer, optional
+      Level of detail in test reports.  Higher numbers provide  more detail.  
+
+    doctest: bool, optional
+      True to run doctests in code modules
     """
     try:
         import nose
@@ -17,22 +19,6 @@
         raise ImportError(\
             "The nose package is needed to run the NetworkX tests.")
 
-<<<<<<< HEAD
-    import networkx
-    olddir = os.path.abspath(os.path.curdir)
-    newdir = os.path.dirname(networkx.__file__)
-    try:
-        # Go to where NetworkX was imported
-        os.chdir(newdir)
-        # We still have trouble running nose.run().
-        # Instead, we call nosetests via subprocess.
-        try:
-            subprocess.call(['nosetests'])
-        except OSError:
-            print "'nosetests' must be in PATH"
-    finally:
-        os.chdir(olddir)
-=======
     sys.stderr.write("Running NetworkX tests:")
     nx_install_dir=path.join(path.dirname(__file__), path.pardir)
     # stop if running from source directory
@@ -47,7 +33,6 @@
         argv.extend(['--with-doctest','--doctest-extension=txt'])
 
     nose.run(argv=argv)
->>>>>>> 1542b8bf
 
 if __name__=="__main__":
     run()
