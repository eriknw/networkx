"""Base class for directed graphs."""
from copy import deepcopy
from functools import cached_property

import networkx as nx
from networkx import convert
from networkx.classes.coreviews import AdjacencyView
from networkx.classes.graph import Graph
from networkx.classes.reportviews import (
    DiDegreeView,
    InDegreeView,
    InEdgeView,
    OutDegreeView,
    OutEdgeView,
)
from networkx.exception import NetworkXError

__all__ = ["DiGraph"]


class _CachedPropertyResetterAdjAndSucc:
    """Data Descriptor class that syncs and resets cached properties adj and succ

    The cached properties `adj` and `succ` are reset whenever `_adj` or `_succ`
    are set to new objects. In addition, the attributes `_succ` and `_adj`
    are synced so these two names point to the same object.

    This object sits on a class and ensures that any instance of that
    class clears its cached properties "succ" and "adj" whenever the
    underlying instance attributes "_succ" or "_adj" are set to a new object.
    It only affects the set process of the obj._adj and obj._succ attribute.
    All get/del operations act as they normally would.

    For info on Data Descriptors see: https://docs.python.org/3/howto/descriptor.html
    """

    def __set__(self, obj, value):
        od = obj.__dict__
        od["_adj"] = value
        od["_succ"] = value
        # reset cached properties
        if "adj" in od:
            del od["adj"]
        if "succ" in od:
            del od["succ"]


class _CachedPropertyResetterPred:
    """Data Descriptor class for _pred that resets ``pred`` cached_property when needed

    This assumes that the ``cached_property`` ``G.pred`` should be reset whenever
    ``G._pred`` is set to a new value.

    This object sits on a class and ensures that any instance of that
    class clears its cached property "pred" whenever the underlying
    instance attribute "_pred" is set to a new object. It only affects
    the set process of the obj._pred attribute. All get/del operations
    act as they normally would.

    For info on Data Descriptors see: https://docs.python.org/3/howto/descriptor.html
    """

    def __set__(self, obj, value):
        od = obj.__dict__
        od["_pred"] = value
        if "pred" in od:
            del od["pred"]


class DiGraph(Graph):
    """
    Base class for directed graphs.

    A DiGraph stores nodes and edges with optional data, or attributes.

    DiGraphs hold directed edges.  Self loops are allowed but multiple
    (parallel) edges are not.

    Nodes can be arbitrary (hashable) Python objects with optional
    key/value attributes. By convention `None` is not used as a node.

    Edges are represented as links between nodes with optional
    key/value attributes.

    Parameters
    ----------
    incoming_graph_data : input graph (optional, default: None)
        Data to initialize graph. If None (default) an empty
        graph is created.  The data can be any format that is supported
        by the to_networkx_graph() function, currently including edge list,
        dict of dicts, dict of lists, NetworkX graph, 2D NumPy array, SciPy
        sparse matrix, or PyGraphviz graph.

    attr : keyword arguments, optional (default= no attributes)
        Attributes to add to graph as key=value pairs.

    See Also
    --------
    Graph
    MultiGraph
    MultiDiGraph

    Examples
    --------
    Create an empty graph structure (a "null graph") with no nodes and
    no edges.

    >>> G = nx.DiGraph()

    G can be grown in several ways.

    **Nodes:**

    Add one node at a time:

    >>> G.add_node(1)

    Add the nodes from any container (a list, dict, set or
    even the lines from a file or the nodes from another graph).

    >>> G.add_nodes_from([2, 3])
    >>> G.add_nodes_from(range(100, 110))
    >>> H = nx.path_graph(10)
    >>> G.add_nodes_from(H)

    In addition to strings and integers any hashable Python object
    (except None) can represent a node, e.g. a customized node object,
    or even another Graph.

    >>> G.add_node(H)

    **Edges:**

    G can also be grown by adding edges.

    Add one edge,

    >>> G.add_edge(1, 2)

    a list of edges,

    >>> G.add_edges_from([(1, 2), (1, 3)])

    or a collection of edges,

    >>> G.add_edges_from(H.edges)

    If some edges connect nodes not yet in the graph, the nodes
    are added automatically.  There are no errors when adding
    nodes or edges that already exist.

    **Attributes:**

    Each graph, node, and edge can hold key/value attribute pairs
    in an associated attribute dictionary (the keys must be hashable).
    By default these are empty, but can be added or changed using
    add_edge, add_node or direct manipulation of the attribute
    dictionaries named graph, node and edge respectively.

    >>> G = nx.DiGraph(day="Friday")
    >>> G.graph
    {'day': 'Friday'}

    Add node attributes using add_node(), add_nodes_from() or G.nodes

    >>> G.add_node(1, time="5pm")
    >>> G.add_nodes_from([3], time="2pm")
    >>> G.nodes[1]
    {'time': '5pm'}
    >>> G.nodes[1]["room"] = 714
    >>> del G.nodes[1]["room"]  # remove attribute
    >>> list(G.nodes(data=True))
    [(1, {'time': '5pm'}), (3, {'time': '2pm'})]

    Add edge attributes using add_edge(), add_edges_from(), subscript
    notation, or G.edges.

    >>> G.add_edge(1, 2, weight=4.7)
    >>> G.add_edges_from([(3, 4), (4, 5)], color="red")
    >>> G.add_edges_from([(1, 2, {"color": "blue"}), (2, 3, {"weight": 8})])
    >>> G[1][2]["weight"] = 4.7
    >>> G.edges[1, 2]["weight"] = 4

    Warning: we protect the graph data structure by making `G.edges[1, 2]` a
    read-only dict-like structure. However, you can assign to attributes
    in e.g. `G.edges[1, 2]`. Thus, use 2 sets of brackets to add/change
    data attributes: `G.edges[1, 2]['weight'] = 4`
    (For multigraphs: `MG.edges[u, v, key][name] = value`).

    **Shortcuts:**

    Many common graph features allow python syntax to speed reporting.

    >>> 1 in G  # check if node in graph
    True
    >>> [n for n in G if n < 3]  # iterate through nodes
    [1, 2]
    >>> len(G)  # number of nodes in graph
    5

    Often the best way to traverse all edges of a graph is via the neighbors.
    The neighbors are reported as an adjacency-dict `G.adj` or `G.adjacency()`

    >>> for n, nbrsdict in G.adjacency():
    ...     for nbr, eattr in nbrsdict.items():
    ...         if "weight" in eattr:
    ...             # Do something useful with the edges
    ...             pass

    But the edges reporting object is often more convenient:

    >>> for u, v, weight in G.edges(data="weight"):
    ...     if weight is not None:
    ...         # Do something useful with the edges
    ...         pass

    **Reporting:**

    Simple graph information is obtained using object-attributes and methods.
    Reporting usually provides views instead of containers to reduce memory
    usage. The views update as the graph is updated similarly to dict-views.
    The objects `nodes`, `edges` and `adj` provide access to data attributes
    via lookup (e.g. `nodes[n]`, `edges[u, v]`, `adj[u][v]`) and iteration
    (e.g. `nodes.items()`, `nodes.data('color')`,
    `nodes.data('color', default='blue')` and similarly for `edges`)
    Views exist for `nodes`, `edges`, `neighbors()`/`adj` and `degree`.

    For details on these and other miscellaneous methods, see below.

    **Subclasses (Advanced):**

    The Graph class uses a dict-of-dict-of-dict data structure.
    The outer dict (node_dict) holds adjacency information keyed by node.
    The next dict (adjlist_dict) represents the adjacency information and holds
    edge data keyed by neighbor.  The inner dict (edge_attr_dict) represents
    the edge data and holds edge attribute values keyed by attribute names.

    Each of these three dicts can be replaced in a subclass by a user defined
    dict-like object. In general, the dict-like features should be
    maintained but extra features can be added. To replace one of the
    dicts create a new graph class by changing the class(!) variable
    holding the factory for that dict-like structure. The variable names are
    node_dict_factory, node_attr_dict_factory, adjlist_inner_dict_factory,
    adjlist_outer_dict_factory, edge_attr_dict_factory and graph_attr_dict_factory.

    node_dict_factory : function, (default: dict)
        Factory function to be used to create the dict containing node
        attributes, keyed by node id.
        It should require no arguments and return a dict-like object

    node_attr_dict_factory: function, (default: dict)
        Factory function to be used to create the node attribute
        dict which holds attribute values keyed by attribute name.
        It should require no arguments and return a dict-like object

    adjlist_outer_dict_factory : function, (default: dict)
        Factory function to be used to create the outer-most dict
        in the data structure that holds adjacency info keyed by node.
        It should require no arguments and return a dict-like object.

    adjlist_inner_dict_factory : function, optional (default: dict)
        Factory function to be used to create the adjacency list
        dict which holds edge data keyed by neighbor.
        It should require no arguments and return a dict-like object

    edge_attr_dict_factory : function, optional (default: dict)
        Factory function to be used to create the edge attribute
        dict which holds attribute values keyed by attribute name.
        It should require no arguments and return a dict-like object.

    graph_attr_dict_factory : function, (default: dict)
        Factory function to be used to create the graph attribute
        dict which holds attribute values keyed by attribute name.
        It should require no arguments and return a dict-like object.

    Typically, if your extension doesn't impact the data structure all
    methods will inherited without issue except: `to_directed/to_undirected`.
    By default these methods create a DiGraph/Graph class and you probably
    want them to create your extension of a DiGraph/Graph. To facilitate
    this we define two class variables that you can set in your subclass.

    to_directed_class : callable, (default: DiGraph or MultiDiGraph)
        Class to create a new graph structure in the `to_directed` method.
        If `None`, a NetworkX class (DiGraph or MultiDiGraph) is used.

    to_undirected_class : callable, (default: Graph or MultiGraph)
        Class to create a new graph structure in the `to_undirected` method.
        If `None`, a NetworkX class (Graph or MultiGraph) is used.

    **Subclassing Example**

    Create a low memory graph class that effectively disallows edge
    attributes by using a single attribute dict for all edges.
    This reduces the memory used, but you lose edge attributes.

    >>> class ThinGraph(nx.Graph):
    ...     all_edge_dict = {"weight": 1}
    ...
    ...     def single_edge_dict(self):
    ...         return self.all_edge_dict
    ...
    ...     edge_attr_dict_factory = single_edge_dict
    >>> G = ThinGraph()
    >>> G.add_edge(2, 1)
    >>> G[2][1]
    {'weight': 1}
    >>> G.add_edge(2, 2)
    >>> G[2][1] is G[2][2]
    True
    """

    _adj = _CachedPropertyResetterAdjAndSucc()  # type: ignore[assignment]
    _succ = _adj  # type: ignore[has-type]
    _pred = _CachedPropertyResetterPred()

    def __init__(self, incoming_graph_data=None, **attr):
        """Initialize a graph with edges, name, or graph attributes.

        Parameters
        ----------
        incoming_graph_data : input graph (optional, default: None)
            Data to initialize graph.  If None (default) an empty
            graph is created.  The data can be an edge list, or any
            NetworkX graph object.  If the corresponding optional Python
            packages are installed the data can also be a 2D NumPy array, a
            SciPy sparse array, or a PyGraphviz graph.

        attr : keyword arguments, optional (default= no attributes)
            Attributes to add to graph as key=value pairs.

        See Also
        --------
        convert

        Examples
        --------
        >>> G = nx.Graph()  # or DiGraph, MultiGraph, MultiDiGraph, etc
        >>> G = nx.Graph(name="my graph")
        >>> e = [(1, 2), (2, 3), (3, 4)]  # list of edges
        >>> G = nx.Graph(e)

        Arbitrary graph attribute pairs (key=value) may be assigned

        >>> G = nx.Graph(e, day="Friday")
        >>> G.graph
        {'day': 'Friday'}

        """
        self.graph = self.graph_attr_dict_factory()  # dictionary for graph attributes
        self._node = self.node_dict_factory()  # dictionary for node attr
        # We store two adjacency lists:
        # the predecessors of node n are stored in the dict self._pred
        # the successors of node n are stored in the dict self._succ=self._adj
        self._adj = self.adjlist_outer_dict_factory()  # empty adjacency dict successor
        self._pred = self.adjlist_outer_dict_factory()  # predecessor
        # Note: self._succ = self._adj  # successor

        self.__networkx_cache__ = {}
        # attempt to load graph with data
        if incoming_graph_data is not None:
            convert.to_networkx_graph(incoming_graph_data, create_using=self)
        # load graph attributes (must be after convert)
        self.graph.update(attr)

    @cached_property
    def adj(self):
        """Graph adjacency object holding the neighbors of each node.

        This object is a read-only dict-like structure with node keys
        and neighbor-dict values.  The neighbor-dict is keyed by neighbor
        to the edge-data-dict.  So `G.adj[3][2]['color'] = 'blue'` sets
        the color of the edge `(3, 2)` to `"blue"`.

        Iterating over G.adj behaves like a dict. Useful idioms include
        `for nbr, datadict in G.adj[n].items():`.

        The neighbor information is also provided by subscripting the graph.
        So `for nbr, foovalue in G[node].data('foo', default=1):` works.

        For directed graphs, `G.adj` holds outgoing (successor) info.
        """
        return AdjacencyView(self._succ)

    @cached_property
    def succ(self):
        """Graph adjacency object holding the successors of each node.

        This object is a read-only dict-like structure with node keys
        and neighbor-dict values.  The neighbor-dict is keyed by neighbor
        to the edge-data-dict.  So `G.succ[3][2]['color'] = 'blue'` sets
        the color of the edge `(3, 2)` to `"blue"`.

        Iterating over G.succ behaves like a dict. Useful idioms include
        `for nbr, datadict in G.succ[n].items():`.  A data-view not provided
        by dicts also exists: `for nbr, foovalue in G.succ[node].data('foo'):`
        and a default can be set via a `default` argument to the `data` method.

        The neighbor information is also provided by subscripting the graph.
        So `for nbr, foovalue in G[node].data('foo', default=1):` works.

        For directed graphs, `G.adj` is identical to `G.succ`.
        """
        return AdjacencyView(self._succ)

    @cached_property
    def pred(self):
        """Graph adjacency object holding the predecessors of each node.

        This object is a read-only dict-like structure with node keys
        and neighbor-dict values.  The neighbor-dict is keyed by neighbor
        to the edge-data-dict.  So `G.pred[2][3]['color'] = 'blue'` sets
        the color of the edge `(3, 2)` to `"blue"`.

        Iterating over G.pred behaves like a dict. Useful idioms include
        `for nbr, datadict in G.pred[n].items():`.  A data-view not provided
        by dicts also exists: `for nbr, foovalue in G.pred[node].data('foo'):`
        A default can be set via a `default` argument to the `data` method.
        """
        return AdjacencyView(self._pred)

    def add_node(self, node_for_adding, **attr):
        """Add a single node `node_for_adding` and update node attributes.

        Parameters
        ----------
        node_for_adding : node
            A node can be any hashable Python object except None.
        attr : keyword arguments, optional
            Set or change node attributes using key=value.

        See Also
        --------
        add_nodes_from

        Examples
        --------
        >>> G = nx.Graph()  # or DiGraph, MultiGraph, MultiDiGraph, etc
        >>> G.add_node(1)
        >>> G.add_node("Hello")
        >>> K3 = nx.Graph([(0, 1), (1, 2), (2, 0)])
        >>> G.add_node(K3)
        >>> G.number_of_nodes()
        3

        Use keywords set/change node attributes:

        >>> G.add_node(1, size=10)
        >>> G.add_node(3, weight=0.4, UTM=("13S", 382871, 3972649))

        Notes
        -----
        A hashable object is one that can be used as a key in a Python
        dictionary. This includes strings, numbers, tuples of strings
        and numbers, etc.

        On many platforms hashable items also include mutables such as
        NetworkX Graphs, though one should be careful that the hash
        doesn't change on mutables.
        """
        if node_for_adding not in self._succ:
            if node_for_adding is None:
                raise ValueError("None cannot be a node")
            self._succ[node_for_adding] = self.adjlist_inner_dict_factory()
            self._pred[node_for_adding] = self.adjlist_inner_dict_factory()
            attr_dict = self._node[node_for_adding] = self.node_attr_dict_factory()
            attr_dict.update(attr)
        else:  # update attr even if node already exists
            self._node[node_for_adding].update(attr)
<<<<<<< HEAD
        self.__networkx_cache__.clear()
=======
        nx._clear_cache(self)
>>>>>>> 76c3e9bc

    def add_nodes_from(self, nodes_for_adding, **attr):
        """Add multiple nodes.

        Parameters
        ----------
        nodes_for_adding : iterable container
            A container of nodes (list, dict, set, etc.).
            OR
            A container of (node, attribute dict) tuples.
            Node attributes are updated using the attribute dict.
        attr : keyword arguments, optional (default= no attributes)
            Update attributes for all nodes in nodes.
            Node attributes specified in nodes as a tuple take
            precedence over attributes specified via keyword arguments.

        See Also
        --------
        add_node

        Notes
        -----
        When adding nodes from an iterator over the graph you are changing,
        a `RuntimeError` can be raised with message:
        `RuntimeError: dictionary changed size during iteration`. This
        happens when the graph's underlying dictionary is modified during
        iteration. To avoid this error, evaluate the iterator into a separate
        object, e.g. by using `list(iterator_of_nodes)`, and pass this
        object to `G.add_nodes_from`.

        Examples
        --------
        >>> G = nx.Graph()  # or DiGraph, MultiGraph, MultiDiGraph, etc
        >>> G.add_nodes_from("Hello")
        >>> K3 = nx.Graph([(0, 1), (1, 2), (2, 0)])
        >>> G.add_nodes_from(K3)
        >>> sorted(G.nodes(), key=str)
        [0, 1, 2, 'H', 'e', 'l', 'o']

        Use keywords to update specific node attributes for every node.

        >>> G.add_nodes_from([1, 2], size=10)
        >>> G.add_nodes_from([3, 4], weight=0.4)

        Use (node, attrdict) tuples to update attributes for specific nodes.

        >>> G.add_nodes_from([(1, dict(size=11)), (2, {"color": "blue"})])
        >>> G.nodes[1]["size"]
        11
        >>> H = nx.Graph()
        >>> H.add_nodes_from(G.nodes(data=True))
        >>> H.nodes[1]["size"]
        11

        Evaluate an iterator over a graph if using it to modify the same graph

        >>> G = nx.DiGraph([(0, 1), (1, 2), (3, 4)])
        >>> # wrong way - will raise RuntimeError
        >>> # G.add_nodes_from(n + 1 for n in G.nodes)
        >>> # correct way
        >>> G.add_nodes_from(list(n + 1 for n in G.nodes))
        """
        for n in nodes_for_adding:
            try:
                newnode = n not in self._node
                newdict = attr
            except TypeError:
                n, ndict = n
                newnode = n not in self._node
                newdict = attr.copy()
                newdict.update(ndict)
            if newnode:
                if n is None:
                    raise ValueError("None cannot be a node")
                self._succ[n] = self.adjlist_inner_dict_factory()
                self._pred[n] = self.adjlist_inner_dict_factory()
                self._node[n] = self.node_attr_dict_factory()
            self._node[n].update(newdict)
<<<<<<< HEAD
        self.__networkx_cache__.clear()
=======
        nx._clear_cache(self)
>>>>>>> 76c3e9bc

    def remove_node(self, n):
        """Remove node n.

        Removes the node n and all adjacent edges.
        Attempting to remove a nonexistent node will raise an exception.

        Parameters
        ----------
        n : node
           A node in the graph

        Raises
        ------
        NetworkXError
           If n is not in the graph.

        See Also
        --------
        remove_nodes_from

        Examples
        --------
        >>> G = nx.path_graph(3)  # or DiGraph, MultiGraph, MultiDiGraph, etc
        >>> list(G.edges)
        [(0, 1), (1, 2)]
        >>> G.remove_node(1)
        >>> list(G.edges)
        []

        """
        try:
            nbrs = self._succ[n]
            del self._node[n]
        except KeyError as err:  # NetworkXError if n not in self
            raise NetworkXError(f"The node {n} is not in the digraph.") from err
        for u in nbrs:
            del self._pred[u][n]  # remove all edges n-u in digraph
        del self._succ[n]  # remove node from succ
        for u in self._pred[n]:
            del self._succ[u][n]  # remove all edges n-u in digraph
        del self._pred[n]  # remove node from pred
<<<<<<< HEAD
        self.__networkx_cache__.clear()
=======
        nx._clear_cache(self)
>>>>>>> 76c3e9bc

    def remove_nodes_from(self, nodes):
        """Remove multiple nodes.

        Parameters
        ----------
        nodes : iterable container
            A container of nodes (list, dict, set, etc.).  If a node
            in the container is not in the graph it is silently ignored.

        See Also
        --------
        remove_node

        Notes
        -----
        When removing nodes from an iterator over the graph you are changing,
        a `RuntimeError` will be raised with message:
        `RuntimeError: dictionary changed size during iteration`. This
        happens when the graph's underlying dictionary is modified during
        iteration. To avoid this error, evaluate the iterator into a separate
        object, e.g. by using `list(iterator_of_nodes)`, and pass this
        object to `G.remove_nodes_from`.

        Examples
        --------
        >>> G = nx.path_graph(3)  # or DiGraph, MultiGraph, MultiDiGraph, etc
        >>> e = list(G.nodes)
        >>> e
        [0, 1, 2]
        >>> G.remove_nodes_from(e)
        >>> list(G.nodes)
        []

        Evaluate an iterator over a graph if using it to modify the same graph

        >>> G = nx.DiGraph([(0, 1), (1, 2), (3, 4)])
        >>> # this command will fail, as the graph's dict is modified during iteration
        >>> # G.remove_nodes_from(n for n in G.nodes if n < 2)
        >>> # this command will work, since the dictionary underlying graph is not modified
        >>> G.remove_nodes_from(list(n for n in G.nodes if n < 2))
        """
        for n in nodes:
            try:
                succs = self._succ[n]
                del self._node[n]
                for u in succs:
                    del self._pred[u][n]  # remove all edges n-u in digraph
                del self._succ[n]  # now remove node
                for u in self._pred[n]:
                    del self._succ[u][n]  # remove all edges n-u in digraph
                del self._pred[n]  # now remove node
            except KeyError:
                pass  # silent failure on remove
<<<<<<< HEAD
        self.__networkx_cache__.clear()
=======
        nx._clear_cache(self)
>>>>>>> 76c3e9bc

    def add_edge(self, u_of_edge, v_of_edge, **attr):
        """Add an edge between u and v.

        The nodes u and v will be automatically added if they are
        not already in the graph.

        Edge attributes can be specified with keywords or by directly
        accessing the edge's attribute dictionary. See examples below.

        Parameters
        ----------
        u_of_edge, v_of_edge : nodes
            Nodes can be, for example, strings or numbers.
            Nodes must be hashable (and not None) Python objects.
        attr : keyword arguments, optional
            Edge data (or labels or objects) can be assigned using
            keyword arguments.

        See Also
        --------
        add_edges_from : add a collection of edges

        Notes
        -----
        Adding an edge that already exists updates the edge data.

        Many NetworkX algorithms designed for weighted graphs use
        an edge attribute (by default `weight`) to hold a numerical value.

        Examples
        --------
        The following all add the edge e=(1, 2) to graph G:

        >>> G = nx.Graph()  # or DiGraph, MultiGraph, MultiDiGraph, etc
        >>> e = (1, 2)
        >>> G.add_edge(1, 2)  # explicit two-node form
        >>> G.add_edge(*e)  # single edge as tuple of two nodes
        >>> G.add_edges_from([(1, 2)])  # add edges from iterable container

        Associate data to edges using keywords:

        >>> G.add_edge(1, 2, weight=3)
        >>> G.add_edge(1, 3, weight=7, capacity=15, length=342.7)

        For non-string attribute keys, use subscript notation.

        >>> G.add_edge(1, 2)
        >>> G[1][2].update({0: 5})
        >>> G.edges[1, 2].update({0: 5})
        """
        u, v = u_of_edge, v_of_edge
        # add nodes
        if u not in self._succ:
            if u is None:
                raise ValueError("None cannot be a node")
            self._succ[u] = self.adjlist_inner_dict_factory()
            self._pred[u] = self.adjlist_inner_dict_factory()
            self._node[u] = self.node_attr_dict_factory()
        if v not in self._succ:
            if v is None:
                raise ValueError("None cannot be a node")
            self._succ[v] = self.adjlist_inner_dict_factory()
            self._pred[v] = self.adjlist_inner_dict_factory()
            self._node[v] = self.node_attr_dict_factory()
        # add the edge
        datadict = self._adj[u].get(v, self.edge_attr_dict_factory())
        datadict.update(attr)
        self._succ[u][v] = datadict
        self._pred[v][u] = datadict
<<<<<<< HEAD
        self.__networkx_cache__.clear()
=======
        nx._clear_cache(self)
>>>>>>> 76c3e9bc

    def add_edges_from(self, ebunch_to_add, **attr):
        """Add all the edges in ebunch_to_add.

        Parameters
        ----------
        ebunch_to_add : container of edges
            Each edge given in the container will be added to the
            graph. The edges must be given as 2-tuples (u, v) or
            3-tuples (u, v, d) where d is a dictionary containing edge data.
        attr : keyword arguments, optional
            Edge data (or labels or objects) can be assigned using
            keyword arguments.

        See Also
        --------
        add_edge : add a single edge
        add_weighted_edges_from : convenient way to add weighted edges

        Notes
        -----
        Adding the same edge twice has no effect but any edge data
        will be updated when each duplicate edge is added.

        Edge attributes specified in an ebunch take precedence over
        attributes specified via keyword arguments.

        When adding edges from an iterator over the graph you are changing,
        a `RuntimeError` can be raised with message:
        `RuntimeError: dictionary changed size during iteration`. This
        happens when the graph's underlying dictionary is modified during
        iteration. To avoid this error, evaluate the iterator into a separate
        object, e.g. by using `list(iterator_of_edges)`, and pass this
        object to `G.add_edges_from`.

        Examples
        --------
        >>> G = nx.Graph()  # or DiGraph, MultiGraph, MultiDiGraph, etc
        >>> G.add_edges_from([(0, 1), (1, 2)])  # using a list of edge tuples
        >>> e = zip(range(0, 3), range(1, 4))
        >>> G.add_edges_from(e)  # Add the path graph 0-1-2-3

        Associate data to edges

        >>> G.add_edges_from([(1, 2), (2, 3)], weight=3)
        >>> G.add_edges_from([(3, 4), (1, 4)], label="WN2898")

        Evaluate an iterator over a graph if using it to modify the same graph

        >>> G = nx.DiGraph([(1, 2), (2, 3), (3, 4)])
        >>> # Grow graph by one new node, adding edges to all existing nodes.
        >>> # wrong way - will raise RuntimeError
        >>> # G.add_edges_from(((5, n) for n in G.nodes))
        >>> # right way - note that there will be no self-edge for node 5
        >>> G.add_edges_from(list((5, n) for n in G.nodes))
        """
        for e in ebunch_to_add:
            ne = len(e)
            if ne == 3:
                u, v, dd = e
            elif ne == 2:
                u, v = e
                dd = {}
            else:
                raise NetworkXError(f"Edge tuple {e} must be a 2-tuple or 3-tuple.")
            if u not in self._succ:
                if u is None:
                    raise ValueError("None cannot be a node")
                self._succ[u] = self.adjlist_inner_dict_factory()
                self._pred[u] = self.adjlist_inner_dict_factory()
                self._node[u] = self.node_attr_dict_factory()
            if v not in self._succ:
                if v is None:
                    raise ValueError("None cannot be a node")
                self._succ[v] = self.adjlist_inner_dict_factory()
                self._pred[v] = self.adjlist_inner_dict_factory()
                self._node[v] = self.node_attr_dict_factory()
            datadict = self._adj[u].get(v, self.edge_attr_dict_factory())
            datadict.update(attr)
            datadict.update(dd)
            self._succ[u][v] = datadict
            self._pred[v][u] = datadict
<<<<<<< HEAD
        self.__networkx_cache__.clear()
=======
        nx._clear_cache(self)
>>>>>>> 76c3e9bc

    def remove_edge(self, u, v):
        """Remove the edge between u and v.

        Parameters
        ----------
        u, v : nodes
            Remove the edge between nodes u and v.

        Raises
        ------
        NetworkXError
            If there is not an edge between u and v.

        See Also
        --------
        remove_edges_from : remove a collection of edges

        Examples
        --------
        >>> G = nx.Graph()  # or DiGraph, etc
        >>> nx.add_path(G, [0, 1, 2, 3])
        >>> G.remove_edge(0, 1)
        >>> e = (1, 2)
        >>> G.remove_edge(*e)  # unpacks e from an edge tuple
        >>> e = (2, 3, {"weight": 7})  # an edge with attribute data
        >>> G.remove_edge(*e[:2])  # select first part of edge tuple
        """
        try:
            del self._succ[u][v]
            del self._pred[v][u]
        except KeyError as err:
            raise NetworkXError(f"The edge {u}-{v} not in graph.") from err
<<<<<<< HEAD
        self.__networkx_cache__.clear()
=======
        nx._clear_cache(self)
>>>>>>> 76c3e9bc

    def remove_edges_from(self, ebunch):
        """Remove all edges specified in ebunch.

        Parameters
        ----------
        ebunch: list or container of edge tuples
            Each edge given in the list or container will be removed
            from the graph. The edges can be:

                - 2-tuples (u, v) edge between u and v.
                - 3-tuples (u, v, k) where k is ignored.

        See Also
        --------
        remove_edge : remove a single edge

        Notes
        -----
        Will fail silently if an edge in ebunch is not in the graph.

        Examples
        --------
        >>> G = nx.path_graph(4)  # or DiGraph, MultiGraph, MultiDiGraph, etc
        >>> ebunch = [(1, 2), (2, 3)]
        >>> G.remove_edges_from(ebunch)
        """
        for e in ebunch:
            u, v = e[:2]  # ignore edge data
            if u in self._succ and v in self._succ[u]:
                del self._succ[u][v]
                del self._pred[v][u]
<<<<<<< HEAD
        self.__networkx_cache__.clear()
=======
        nx._clear_cache(self)
>>>>>>> 76c3e9bc

    def has_successor(self, u, v):
        """Returns True if node u has successor v.

        This is true if graph has the edge u->v.
        """
        return u in self._succ and v in self._succ[u]

    def has_predecessor(self, u, v):
        """Returns True if node u has predecessor v.

        This is true if graph has the edge u<-v.
        """
        return u in self._pred and v in self._pred[u]

    def successors(self, n):
        """Returns an iterator over successor nodes of n.

        A successor of n is a node m such that there exists a directed
        edge from n to m.

        Parameters
        ----------
        n : node
           A node in the graph

        Raises
        ------
        NetworkXError
           If n is not in the graph.

        See Also
        --------
        predecessors

        Notes
        -----
        neighbors() and successors() are the same.
        """
        try:
            return iter(self._succ[n])
        except KeyError as err:
            raise NetworkXError(f"The node {n} is not in the digraph.") from err

    # digraph definitions
    neighbors = successors

    def predecessors(self, n):
        """Returns an iterator over predecessor nodes of n.

        A predecessor of n is a node m such that there exists a directed
        edge from m to n.

        Parameters
        ----------
        n : node
           A node in the graph

        Raises
        ------
        NetworkXError
           If n is not in the graph.

        See Also
        --------
        successors
        """
        try:
            return iter(self._pred[n])
        except KeyError as err:
            raise NetworkXError(f"The node {n} is not in the digraph.") from err

    @cached_property
    def edges(self):
        """An OutEdgeView of the DiGraph as G.edges or G.edges().

        edges(self, nbunch=None, data=False, default=None)

        The OutEdgeView provides set-like operations on the edge-tuples
        as well as edge attribute lookup. When called, it also provides
        an EdgeDataView object which allows control of access to edge
        attributes (but does not provide set-like operations).
        Hence, `G.edges[u, v]['color']` provides the value of the color
        attribute for edge `(u, v)` while
        `for (u, v, c) in G.edges.data('color', default='red'):`
        iterates through all the edges yielding the color attribute
        with default `'red'` if no color attribute exists.

        Parameters
        ----------
        nbunch : single node, container, or all nodes (default= all nodes)
            The view will only report edges from these nodes.
        data : string or bool, optional (default=False)
            The edge attribute returned in 3-tuple (u, v, ddict[data]).
            If True, return edge attribute dict in 3-tuple (u, v, ddict).
            If False, return 2-tuple (u, v).
        default : value, optional (default=None)
            Value used for edges that don't have the requested attribute.
            Only relevant if data is not True or False.

        Returns
        -------
        edges : OutEdgeView
            A view of edge attributes, usually it iterates over (u, v)
            or (u, v, d) tuples of edges, but can also be used for
            attribute lookup as `edges[u, v]['foo']`.

        See Also
        --------
        in_edges, out_edges

        Notes
        -----
        Nodes in nbunch that are not in the graph will be (quietly) ignored.
        For directed graphs this returns the out-edges.

        Examples
        --------
        >>> G = nx.DiGraph()  # or MultiDiGraph, etc
        >>> nx.add_path(G, [0, 1, 2])
        >>> G.add_edge(2, 3, weight=5)
        >>> [e for e in G.edges]
        [(0, 1), (1, 2), (2, 3)]
        >>> G.edges.data()  # default data is {} (empty dict)
        OutEdgeDataView([(0, 1, {}), (1, 2, {}), (2, 3, {'weight': 5})])
        >>> G.edges.data("weight", default=1)
        OutEdgeDataView([(0, 1, 1), (1, 2, 1), (2, 3, 5)])
        >>> G.edges([0, 2])  # only edges originating from these nodes
        OutEdgeDataView([(0, 1), (2, 3)])
        >>> G.edges(0)  # only edges from node 0
        OutEdgeDataView([(0, 1)])

        """
        return OutEdgeView(self)

    # alias out_edges to edges
    @cached_property
    def out_edges(self):
        return OutEdgeView(self)

    out_edges.__doc__ = edges.__doc__

    @cached_property
    def in_edges(self):
        """A view of the in edges of the graph as G.in_edges or G.in_edges().

        in_edges(self, nbunch=None, data=False, default=None):

        Parameters
        ----------
        nbunch : single node, container, or all nodes (default= all nodes)
            The view will only report edges incident to these nodes.
        data : string or bool, optional (default=False)
            The edge attribute returned in 3-tuple (u, v, ddict[data]).
            If True, return edge attribute dict in 3-tuple (u, v, ddict).
            If False, return 2-tuple (u, v).
        default : value, optional (default=None)
            Value used for edges that don't have the requested attribute.
            Only relevant if data is not True or False.

        Returns
        -------
        in_edges : InEdgeView or InEdgeDataView
            A view of edge attributes, usually it iterates over (u, v)
            or (u, v, d) tuples of edges, but can also be used for
            attribute lookup as `edges[u, v]['foo']`.

        Examples
        --------
        >>> G = nx.DiGraph()
        >>> G.add_edge(1, 2, color="blue")
        >>> G.in_edges()
        InEdgeView([(1, 2)])
        >>> G.in_edges(nbunch=2)
        InEdgeDataView([(1, 2)])

        See Also
        --------
        edges
        """
        return InEdgeView(self)

    @cached_property
    def degree(self):
        """A DegreeView for the Graph as G.degree or G.degree().

        The node degree is the number of edges adjacent to the node.
        The weighted node degree is the sum of the edge weights for
        edges incident to that node.

        This object provides an iterator for (node, degree) as well as
        lookup for the degree for a single node.

        Parameters
        ----------
        nbunch : single node, container, or all nodes (default= all nodes)
            The view will only report edges incident to these nodes.

        weight : string or None, optional (default=None)
           The name of an edge attribute that holds the numerical value used
           as a weight.  If None, then each edge has weight 1.
           The degree is the sum of the edge weights adjacent to the node.

        Returns
        -------
        DiDegreeView or int
            If multiple nodes are requested (the default), returns a `DiDegreeView`
            mapping nodes to their degree.
            If a single node is requested, returns the degree of the node as an integer.

        See Also
        --------
        in_degree, out_degree

        Examples
        --------
        >>> G = nx.DiGraph()  # or MultiDiGraph
        >>> nx.add_path(G, [0, 1, 2, 3])
        >>> G.degree(0)  # node 0 with degree 1
        1
        >>> list(G.degree([0, 1, 2]))
        [(0, 1), (1, 2), (2, 2)]

        """
        return DiDegreeView(self)

    @cached_property
    def in_degree(self):
        """An InDegreeView for (node, in_degree) or in_degree for single node.

        The node in_degree is the number of edges pointing to the node.
        The weighted node degree is the sum of the edge weights for
        edges incident to that node.

        This object provides an iteration over (node, in_degree) as well as
        lookup for the degree for a single node.

        Parameters
        ----------
        nbunch : single node, container, or all nodes (default= all nodes)
            The view will only report edges incident to these nodes.

        weight : string or None, optional (default=None)
           The name of an edge attribute that holds the numerical value used
           as a weight.  If None, then each edge has weight 1.
           The degree is the sum of the edge weights adjacent to the node.

        Returns
        -------
        If a single node is requested
        deg : int
            In-degree of the node

        OR if multiple nodes are requested
        nd_iter : iterator
            The iterator returns two-tuples of (node, in-degree).

        See Also
        --------
        degree, out_degree

        Examples
        --------
        >>> G = nx.DiGraph()
        >>> nx.add_path(G, [0, 1, 2, 3])
        >>> G.in_degree(0)  # node 0 with degree 0
        0
        >>> list(G.in_degree([0, 1, 2]))
        [(0, 0), (1, 1), (2, 1)]

        """
        return InDegreeView(self)

    @cached_property
    def out_degree(self):
        """An OutDegreeView for (node, out_degree)

        The node out_degree is the number of edges pointing out of the node.
        The weighted node degree is the sum of the edge weights for
        edges incident to that node.

        This object provides an iterator over (node, out_degree) as well as
        lookup for the degree for a single node.

        Parameters
        ----------
        nbunch : single node, container, or all nodes (default= all nodes)
            The view will only report edges incident to these nodes.

        weight : string or None, optional (default=None)
           The name of an edge attribute that holds the numerical value used
           as a weight.  If None, then each edge has weight 1.
           The degree is the sum of the edge weights adjacent to the node.

        Returns
        -------
        If a single node is requested
        deg : int
            Out-degree of the node

        OR if multiple nodes are requested
        nd_iter : iterator
            The iterator returns two-tuples of (node, out-degree).

        See Also
        --------
        degree, in_degree

        Examples
        --------
        >>> G = nx.DiGraph()
        >>> nx.add_path(G, [0, 1, 2, 3])
        >>> G.out_degree(0)  # node 0 with degree 1
        1
        >>> list(G.out_degree([0, 1, 2]))
        [(0, 1), (1, 1), (2, 1)]

        """
        return OutDegreeView(self)

    def clear(self):
        """Remove all nodes and edges from the graph.

        This also removes the name, and all graph, node, and edge attributes.

        Examples
        --------
        >>> G = nx.path_graph(4)  # or DiGraph, MultiGraph, MultiDiGraph, etc
        >>> G.clear()
        >>> list(G.nodes)
        []
        >>> list(G.edges)
        []

        """
        self._succ.clear()
        self._pred.clear()
        self._node.clear()
        self.graph.clear()
<<<<<<< HEAD
        self.__networkx_cache__.clear()
=======
        nx._clear_cache(self)
>>>>>>> 76c3e9bc

    def clear_edges(self):
        """Remove all edges from the graph without altering nodes.

        Examples
        --------
        >>> G = nx.path_graph(4)  # or DiGraph, MultiGraph, MultiDiGraph, etc
        >>> G.clear_edges()
        >>> list(G.nodes)
        [0, 1, 2, 3]
        >>> list(G.edges)
        []

        """
        for predecessor_dict in self._pred.values():
            predecessor_dict.clear()
        for successor_dict in self._succ.values():
            successor_dict.clear()
<<<<<<< HEAD
        self.__networkx_cache__.clear()
=======
        nx._clear_cache(self)
>>>>>>> 76c3e9bc

    def is_multigraph(self):
        """Returns True if graph is a multigraph, False otherwise."""
        return False

    def is_directed(self):
        """Returns True if graph is directed, False otherwise."""
        return True

    def to_undirected(self, reciprocal=False, as_view=False):
        """Returns an undirected representation of the digraph.

        Parameters
        ----------
        reciprocal : bool (optional)
          If True only keep edges that appear in both directions
          in the original digraph.
        as_view : bool (optional, default=False)
          If True return an undirected view of the original directed graph.

        Returns
        -------
        G : Graph
            An undirected graph with the same name and nodes and
            with edge (u, v, data) if either (u, v, data) or (v, u, data)
            is in the digraph.  If both edges exist in digraph and
            their edge data is different, only one edge is created
            with an arbitrary choice of which edge data to use.
            You must check and correct for this manually if desired.

        See Also
        --------
        Graph, copy, add_edge, add_edges_from

        Notes
        -----
        If edges in both directions (u, v) and (v, u) exist in the
        graph, attributes for the new undirected edge will be a combination of
        the attributes of the directed edges.  The edge data is updated
        in the (arbitrary) order that the edges are encountered.  For
        more customized control of the edge attributes use add_edge().

        This returns a "deepcopy" of the edge, node, and
        graph attributes which attempts to completely copy
        all of the data and references.

        This is in contrast to the similar G=DiGraph(D) which returns a
        shallow copy of the data.

        See the Python copy module for more information on shallow
        and deep copies, https://docs.python.org/3/library/copy.html.

        Warning: If you have subclassed DiGraph to use dict-like objects
        in the data structure, those changes do not transfer to the
        Graph created by this method.

        Examples
        --------
        >>> G = nx.path_graph(2)  # or MultiGraph, etc
        >>> H = G.to_directed()
        >>> list(H.edges)
        [(0, 1), (1, 0)]
        >>> G2 = H.to_undirected()
        >>> list(G2.edges)
        [(0, 1)]
        """
        graph_class = self.to_undirected_class()
        if as_view is True:
            return nx.graphviews.generic_graph_view(self, graph_class)
        # deepcopy when not a view
        G = graph_class()
        G.graph.update(deepcopy(self.graph))
        G.add_nodes_from((n, deepcopy(d)) for n, d in self._node.items())
        if reciprocal is True:
            G.add_edges_from(
                (u, v, deepcopy(d))
                for u, nbrs in self._adj.items()
                for v, d in nbrs.items()
                if v in self._pred[u]
            )
        else:
            G.add_edges_from(
                (u, v, deepcopy(d))
                for u, nbrs in self._adj.items()
                for v, d in nbrs.items()
            )
        return G

    def reverse(self, copy=True):
        """Returns the reverse of the graph.

        The reverse is a graph with the same nodes and edges
        but with the directions of the edges reversed.

        Parameters
        ----------
        copy : bool optional (default=True)
            If True, return a new DiGraph holding the reversed edges.
            If False, the reverse graph is created using a view of
            the original graph.
        """
        if copy:
            H = self.__class__()
            H.graph.update(deepcopy(self.graph))
            H.add_nodes_from((n, deepcopy(d)) for n, d in self.nodes.items())
            H.add_edges_from((v, u, deepcopy(d)) for u, v, d in self.edges(data=True))
            return H
        return nx.reverse_view(self)<|MERGE_RESOLUTION|>--- conflicted
+++ resolved
@@ -466,11 +466,7 @@
             attr_dict.update(attr)
         else:  # update attr even if node already exists
             self._node[node_for_adding].update(attr)
-<<<<<<< HEAD
-        self.__networkx_cache__.clear()
-=======
         nx._clear_cache(self)
->>>>>>> 76c3e9bc
 
     def add_nodes_from(self, nodes_for_adding, **attr):
         """Add multiple nodes.
@@ -549,11 +545,7 @@
                 self._pred[n] = self.adjlist_inner_dict_factory()
                 self._node[n] = self.node_attr_dict_factory()
             self._node[n].update(newdict)
-<<<<<<< HEAD
-        self.__networkx_cache__.clear()
-=======
         nx._clear_cache(self)
->>>>>>> 76c3e9bc
 
     def remove_node(self, n):
         """Remove node n.
@@ -596,11 +588,7 @@
         for u in self._pred[n]:
             del self._succ[u][n]  # remove all edges n-u in digraph
         del self._pred[n]  # remove node from pred
-<<<<<<< HEAD
-        self.__networkx_cache__.clear()
-=======
         nx._clear_cache(self)
->>>>>>> 76c3e9bc
 
     def remove_nodes_from(self, nodes):
         """Remove multiple nodes.
@@ -655,11 +643,7 @@
                 del self._pred[n]  # now remove node
             except KeyError:
                 pass  # silent failure on remove
-<<<<<<< HEAD
-        self.__networkx_cache__.clear()
-=======
         nx._clear_cache(self)
->>>>>>> 76c3e9bc
 
     def add_edge(self, u_of_edge, v_of_edge, **attr):
         """Add an edge between u and v.
@@ -730,11 +714,7 @@
         datadict.update(attr)
         self._succ[u][v] = datadict
         self._pred[v][u] = datadict
-<<<<<<< HEAD
-        self.__networkx_cache__.clear()
-=======
         nx._clear_cache(self)
->>>>>>> 76c3e9bc
 
     def add_edges_from(self, ebunch_to_add, **attr):
         """Add all the edges in ebunch_to_add.
@@ -817,11 +797,7 @@
             datadict.update(dd)
             self._succ[u][v] = datadict
             self._pred[v][u] = datadict
-<<<<<<< HEAD
-        self.__networkx_cache__.clear()
-=======
         nx._clear_cache(self)
->>>>>>> 76c3e9bc
 
     def remove_edge(self, u, v):
         """Remove the edge between u and v.
@@ -855,11 +831,7 @@
             del self._pred[v][u]
         except KeyError as err:
             raise NetworkXError(f"The edge {u}-{v} not in graph.") from err
-<<<<<<< HEAD
-        self.__networkx_cache__.clear()
-=======
         nx._clear_cache(self)
->>>>>>> 76c3e9bc
 
     def remove_edges_from(self, ebunch):
         """Remove all edges specified in ebunch.
@@ -892,11 +864,7 @@
             if u in self._succ and v in self._succ[u]:
                 del self._succ[u][v]
                 del self._pred[v][u]
-<<<<<<< HEAD
-        self.__networkx_cache__.clear()
-=======
         nx._clear_cache(self)
->>>>>>> 76c3e9bc
 
     def has_successor(self, u, v):
         """Returns True if node u has successor v.
@@ -1236,11 +1204,7 @@
         self._pred.clear()
         self._node.clear()
         self.graph.clear()
-<<<<<<< HEAD
-        self.__networkx_cache__.clear()
-=======
         nx._clear_cache(self)
->>>>>>> 76c3e9bc
 
     def clear_edges(self):
         """Remove all edges from the graph without altering nodes.
@@ -1259,11 +1223,7 @@
             predecessor_dict.clear()
         for successor_dict in self._succ.values():
             successor_dict.clear()
-<<<<<<< HEAD
-        self.__networkx_cache__.clear()
-=======
         nx._clear_cache(self)
->>>>>>> 76c3e9bc
 
     def is_multigraph(self):
         """Returns True if graph is a multigraph, False otherwise."""
