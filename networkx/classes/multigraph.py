"""Base class for MultiGraph."""
from copy import deepcopy
from functools import cached_property

import networkx as nx
from networkx import NetworkXError, convert
from networkx.classes.coreviews import MultiAdjacencyView
from networkx.classes.graph import Graph
from networkx.classes.reportviews import MultiDegreeView, MultiEdgeView

__all__ = ["MultiGraph"]


class MultiGraph(Graph):
    """
    An undirected graph class that can store multiedges.

    Multiedges are multiple edges between two nodes.  Each edge
    can hold optional data or attributes.

    A MultiGraph holds undirected edges.  Self loops are allowed.

    Nodes can be arbitrary (hashable) Python objects with optional
    key/value attributes. By convention `None` is not used as a node.

    Edges are represented as links between nodes with optional
    key/value attributes, in a MultiGraph each edge has a key to
    distinguish between multiple edges that have the same source and
    destination nodes.

    Parameters
    ----------
    incoming_graph_data : input graph (optional, default: None)
        Data to initialize graph. If None (default) an empty
        graph is created.  The data can be any format that is supported
        by the to_networkx_graph() function, currently including edge list,
        dict of dicts, dict of lists, NetworkX graph, 2D NumPy array,
        SciPy sparse array, or PyGraphviz graph.

    multigraph_input : bool or None (default None)
        Note: Only used when `incoming_graph_data` is a dict.
        If True, `incoming_graph_data` is assumed to be a
        dict-of-dict-of-dict-of-dict structure keyed by
        node to neighbor to edge keys to edge data for multi-edges.
        A NetworkXError is raised if this is not the case.
        If False, :func:`to_networkx_graph` is used to try to determine
        the dict's graph data structure as either a dict-of-dict-of-dict
        keyed by node to neighbor to edge data, or a dict-of-iterable
        keyed by node to neighbors.
        If None, the treatment for True is tried, but if it fails,
        the treatment for False is tried.

    attr : keyword arguments, optional (default= no attributes)
        Attributes to add to graph as key=value pairs.

    See Also
    --------
    Graph
    DiGraph
    MultiDiGraph

    Examples
    --------
    Create an empty graph structure (a "null graph") with no nodes and
    no edges.

    >>> G = nx.MultiGraph()

    G can be grown in several ways.

    **Nodes:**

    Add one node at a time:

    >>> G.add_node(1)

    Add the nodes from any container (a list, dict, set or
    even the lines from a file or the nodes from another graph).

    >>> G.add_nodes_from([2, 3])
    >>> G.add_nodes_from(range(100, 110))
    >>> H = nx.path_graph(10)
    >>> G.add_nodes_from(H)

    In addition to strings and integers any hashable Python object
    (except None) can represent a node, e.g. a customized node object,
    or even another Graph.

    >>> G.add_node(H)

    **Edges:**

    G can also be grown by adding edges.

    Add one edge,

    >>> key = G.add_edge(1, 2)

    a list of edges,

    >>> keys = G.add_edges_from([(1, 2), (1, 3)])

    or a collection of edges,

    >>> keys = G.add_edges_from(H.edges)

    If some edges connect nodes not yet in the graph, the nodes
    are added automatically.  If an edge already exists, an additional
    edge is created and stored using a key to identify the edge.
    By default the key is the lowest unused integer.

    >>> keys = G.add_edges_from([(4, 5, {"route": 28}), (4, 5, {"route": 37})])
    >>> G[4]
    AdjacencyView({3: {0: {}}, 5: {0: {}, 1: {'route': 28}, 2: {'route': 37}}})

    **Attributes:**

    Each graph, node, and edge can hold key/value attribute pairs
    in an associated attribute dictionary (the keys must be hashable).
    By default these are empty, but can be added or changed using
    add_edge, add_node or direct manipulation of the attribute
    dictionaries named graph, node and edge respectively.

    >>> G = nx.MultiGraph(day="Friday")
    >>> G.graph
    {'day': 'Friday'}

    Add node attributes using add_node(), add_nodes_from() or G.nodes

    >>> G.add_node(1, time="5pm")
    >>> G.add_nodes_from([3], time="2pm")
    >>> G.nodes[1]
    {'time': '5pm'}
    >>> G.nodes[1]["room"] = 714
    >>> del G.nodes[1]["room"]  # remove attribute
    >>> list(G.nodes(data=True))
    [(1, {'time': '5pm'}), (3, {'time': '2pm'})]

    Add edge attributes using add_edge(), add_edges_from(), subscript
    notation, or G.edges.

    >>> key = G.add_edge(1, 2, weight=4.7)
    >>> keys = G.add_edges_from([(3, 4), (4, 5)], color="red")
    >>> keys = G.add_edges_from([(1, 2, {"color": "blue"}), (2, 3, {"weight": 8})])
    >>> G[1][2][0]["weight"] = 4.7
    >>> G.edges[1, 2, 0]["weight"] = 4

    Warning: we protect the graph data structure by making `G.edges[1,
    2, 0]` a read-only dict-like structure. However, you can assign to
    attributes in e.g. `G.edges[1, 2, 0]`. Thus, use 2 sets of brackets
    to add/change data attributes: `G.edges[1, 2, 0]['weight'] = 4`.

    **Shortcuts:**

    Many common graph features allow python syntax to speed reporting.

    >>> 1 in G  # check if node in graph
    True
    >>> [n for n in G if n < 3]  # iterate through nodes
    [1, 2]
    >>> len(G)  # number of nodes in graph
    5
    >>> G[1]  # adjacency dict-like view mapping neighbor -> edge key -> edge attributes
    AdjacencyView({2: {0: {'weight': 4}, 1: {'color': 'blue'}}})

    Often the best way to traverse all edges of a graph is via the neighbors.
    The neighbors are reported as an adjacency-dict `G.adj` or `G.adjacency()`.

    >>> for n, nbrsdict in G.adjacency():
    ...     for nbr, keydict in nbrsdict.items():
    ...         for key, eattr in keydict.items():
    ...             if "weight" in eattr:
    ...                 # Do something useful with the edges
    ...                 pass

    But the edges() method is often more convenient:

    >>> for u, v, keys, weight in G.edges(data="weight", keys=True):
    ...     if weight is not None:
    ...         # Do something useful with the edges
    ...         pass

    **Reporting:**

    Simple graph information is obtained using methods and object-attributes.
    Reporting usually provides views instead of containers to reduce memory
    usage. The views update as the graph is updated similarly to dict-views.
    The objects `nodes`, `edges` and `adj` provide access to data attributes
    via lookup (e.g. `nodes[n]`, `edges[u, v, k]`, `adj[u][v]`) and iteration
    (e.g. `nodes.items()`, `nodes.data('color')`,
    `nodes.data('color', default='blue')` and similarly for `edges`)
    Views exist for `nodes`, `edges`, `neighbors()`/`adj` and `degree`.

    For details on these and other miscellaneous methods, see below.

    **Subclasses (Advanced):**

    The MultiGraph class uses a dict-of-dict-of-dict-of-dict data structure.
    The outer dict (node_dict) holds adjacency information keyed by node.
    The next dict (adjlist_dict) represents the adjacency information
    and holds edge_key dicts keyed by neighbor. The edge_key dict holds
    each edge_attr dict keyed by edge key. The inner dict
    (edge_attr_dict) represents the edge data and holds edge attribute
    values keyed by attribute names.

    Each of these four dicts in the dict-of-dict-of-dict-of-dict
    structure can be replaced by a user defined dict-like object.
    In general, the dict-like features should be maintained but
    extra features can be added. To replace one of the dicts create
    a new graph class by changing the class(!) variable holding the
    factory for that dict-like structure. The variable names are
    node_dict_factory, node_attr_dict_factory, adjlist_inner_dict_factory,
    adjlist_outer_dict_factory, edge_key_dict_factory, edge_attr_dict_factory
    and graph_attr_dict_factory.

    node_dict_factory : function, (default: dict)
        Factory function to be used to create the dict containing node
        attributes, keyed by node id.
        It should require no arguments and return a dict-like object

    node_attr_dict_factory: function, (default: dict)
        Factory function to be used to create the node attribute
        dict which holds attribute values keyed by attribute name.
        It should require no arguments and return a dict-like object

    adjlist_outer_dict_factory : function, (default: dict)
        Factory function to be used to create the outer-most dict
        in the data structure that holds adjacency info keyed by node.
        It should require no arguments and return a dict-like object.

    adjlist_inner_dict_factory : function, (default: dict)
        Factory function to be used to create the adjacency list
        dict which holds multiedge key dicts keyed by neighbor.
        It should require no arguments and return a dict-like object.

    edge_key_dict_factory : function, (default: dict)
        Factory function to be used to create the edge key dict
        which holds edge data keyed by edge key.
        It should require no arguments and return a dict-like object.

    edge_attr_dict_factory : function, (default: dict)
        Factory function to be used to create the edge attribute
        dict which holds attribute values keyed by attribute name.
        It should require no arguments and return a dict-like object.

    graph_attr_dict_factory : function, (default: dict)
        Factory function to be used to create the graph attribute
        dict which holds attribute values keyed by attribute name.
        It should require no arguments and return a dict-like object.

    Typically, if your extension doesn't impact the data structure all
    methods will inherited without issue except: `to_directed/to_undirected`.
    By default these methods create a DiGraph/Graph class and you probably
    want them to create your extension of a DiGraph/Graph. To facilitate
    this we define two class variables that you can set in your subclass.

    to_directed_class : callable, (default: DiGraph or MultiDiGraph)
        Class to create a new graph structure in the `to_directed` method.
        If `None`, a NetworkX class (DiGraph or MultiDiGraph) is used.

    to_undirected_class : callable, (default: Graph or MultiGraph)
        Class to create a new graph structure in the `to_undirected` method.
        If `None`, a NetworkX class (Graph or MultiGraph) is used.

    **Subclassing Example**

    Create a low memory graph class that effectively disallows edge
    attributes by using a single attribute dict for all edges.
    This reduces the memory used, but you lose edge attributes.

    >>> class ThinGraph(nx.Graph):
    ...     all_edge_dict = {"weight": 1}
    ...
    ...     def single_edge_dict(self):
    ...         return self.all_edge_dict
    ...
    ...     edge_attr_dict_factory = single_edge_dict
    >>> G = ThinGraph()
    >>> G.add_edge(2, 1)
    >>> G[2][1]
    {'weight': 1}
    >>> G.add_edge(2, 2)
    >>> G[2][1] is G[2][2]
    True
    """

    # node_dict_factory = dict    # already assigned in Graph
    # adjlist_outer_dict_factory = dict
    # adjlist_inner_dict_factory = dict
    edge_key_dict_factory = dict
    # edge_attr_dict_factory = dict

    def to_directed_class(self):
        """Returns the class to use for empty directed copies.

        If you subclass the base classes, use this to designate
        what directed class to use for `to_directed()` copies.
        """
        return nx.MultiDiGraph

    def to_undirected_class(self):
        """Returns the class to use for empty undirected copies.

        If you subclass the base classes, use this to designate
        what directed class to use for `to_directed()` copies.
        """
        return MultiGraph

    def __init__(self, incoming_graph_data=None, multigraph_input=None, **attr):
        """Initialize a graph with edges, name, or graph attributes.

        Parameters
        ----------
        incoming_graph_data : input graph
            Data to initialize graph.  If incoming_graph_data=None (default)
            an empty graph is created.  The data can be an edge list, or any
            NetworkX graph object.  If the corresponding optional Python
            packages are installed the data can also be a 2D NumPy array, a
            SciPy sparse array, or a PyGraphviz graph.

        multigraph_input : bool or None (default None)
            Note: Only used when `incoming_graph_data` is a dict.
            If True, `incoming_graph_data` is assumed to be a
            dict-of-dict-of-dict-of-dict structure keyed by
            node to neighbor to edge keys to edge data for multi-edges.
            A NetworkXError is raised if this is not the case.
            If False, :func:`to_networkx_graph` is used to try to determine
            the dict's graph data structure as either a dict-of-dict-of-dict
            keyed by node to neighbor to edge data, or a dict-of-iterable
            keyed by node to neighbors.
            If None, the treatment for True is tried, but if it fails,
            the treatment for False is tried.

        attr : keyword arguments, optional (default= no attributes)
            Attributes to add to graph as key=value pairs.

        See Also
        --------
        convert

        Examples
        --------
        >>> G = nx.MultiGraph()
        >>> G = nx.MultiGraph(name="my graph")
        >>> e = [(1, 2), (1, 2), (2, 3), (3, 4)]  # list of edges
        >>> G = nx.MultiGraph(e)

        Arbitrary graph attribute pairs (key=value) may be assigned

        >>> G = nx.MultiGraph(e, day="Friday")
        >>> G.graph
        {'day': 'Friday'}

        """
        # multigraph_input can be None/True/False. So check "is not False"
        if isinstance(incoming_graph_data, dict) and multigraph_input is not False:
            Graph.__init__(self)
            try:
                convert.from_dict_of_dicts(
                    incoming_graph_data, create_using=self, multigraph_input=True
                )
                self.graph.update(attr)
            except Exception as err:
                if multigraph_input is True:
                    raise nx.NetworkXError(
                        f"converting multigraph_input raised:\n{type(err)}: {err}"
                    )
                Graph.__init__(self, incoming_graph_data, **attr)
        else:
            Graph.__init__(self, incoming_graph_data, **attr)

    @cached_property
    def adj(self):
        """Graph adjacency object holding the neighbors of each node.

        This object is a read-only dict-like structure with node keys
        and neighbor-dict values.  The neighbor-dict is keyed by neighbor
        to the edgekey-data-dict.  So `G.adj[3][2][0]['color'] = 'blue'` sets
        the color of the edge `(3, 2, 0)` to `"blue"`.

        Iterating over G.adj behaves like a dict. Useful idioms include
        `for nbr, edgesdict in G.adj[n].items():`.

        The neighbor information is also provided by subscripting the graph.

        Examples
        --------
        >>> e = [(1, 2), (1, 2), (1, 3), (3, 4)]  # list of edges
        >>> G = nx.MultiGraph(e)
        >>> G.edges[1, 2, 0]["weight"] = 3
        >>> result = set()
        >>> for edgekey, data in G[1][2].items():
        ...     result.add(data.get("weight", 1))
        >>> result
        {1, 3}

        For directed graphs, `G.adj` holds outgoing (successor) info.
        """
        return MultiAdjacencyView(self._adj)

    def new_edge_key(self, u, v):
        """Returns an unused key for edges between nodes `u` and `v`.

        The nodes `u` and `v` do not need to be already in the graph.

        Notes
        -----
        In the standard MultiGraph class the new key is the number of existing
        edges between `u` and `v` (increased if necessary to ensure unused).
        The first edge will have key 0, then 1, etc. If an edge is removed
        further new_edge_keys may not be in this order.

        Parameters
        ----------
        u, v : nodes

        Returns
        -------
        key : int
        """
        try:
            keydict = self._adj[u][v]
        except KeyError:
            return 0
        key = len(keydict)
        while key in keydict:
            key += 1
        return key

    def add_edge(self, u_for_edge, v_for_edge, key=None, **attr):
        """Add an edge between u and v.

        The nodes u and v will be automatically added if they are
        not already in the graph.

        Edge attributes can be specified with keywords or by directly
        accessing the edge's attribute dictionary. See examples below.

        Parameters
        ----------
        u_for_edge, v_for_edge : nodes
            Nodes can be, for example, strings or numbers.
            Nodes must be hashable (and not None) Python objects.
        key : hashable identifier, optional (default=lowest unused integer)
            Used to distinguish multiedges between a pair of nodes.
        attr : keyword arguments, optional
            Edge data (or labels or objects) can be assigned using
            keyword arguments.

        Returns
        -------
        The edge key assigned to the edge.

        See Also
        --------
        add_edges_from : add a collection of edges

        Notes
        -----
        To replace/update edge data, use the optional key argument
        to identify a unique edge.  Otherwise a new edge will be created.

        NetworkX algorithms designed for weighted graphs cannot use
        multigraphs directly because it is not clear how to handle
        multiedge weights.  Convert to Graph using edge attribute
        'weight' to enable weighted graph algorithms.

        Default keys are generated using the method `new_edge_key()`.
        This method can be overridden by subclassing the base class and
        providing a custom `new_edge_key()` method.

        Examples
        --------
        The following each add an additional edge e=(1, 2) to graph G:

        >>> G = nx.MultiGraph()
        >>> e = (1, 2)
        >>> ekey = G.add_edge(1, 2)  # explicit two-node form
        >>> G.add_edge(*e)  # single edge as tuple of two nodes
        1
        >>> G.add_edges_from([(1, 2)])  # add edges from iterable container
        [2]

        Associate data to edges using keywords:

        >>> ekey = G.add_edge(1, 2, weight=3)
        >>> ekey = G.add_edge(1, 2, key=0, weight=4)  # update data for key=0
        >>> ekey = G.add_edge(1, 3, weight=7, capacity=15, length=342.7)

        For non-string attribute keys, use subscript notation.

        >>> ekey = G.add_edge(1, 2)
        >>> G[1][2][0].update({0: 5})
        >>> G.edges[1, 2, 0].update({0: 5})
        """
        u, v = u_for_edge, v_for_edge
        # add nodes
        if u not in self._adj:
            if u is None:
                raise ValueError("None cannot be a node")
            self._adj[u] = self.adjlist_inner_dict_factory()
            self._node[u] = self.node_attr_dict_factory()
        if v not in self._adj:
            if v is None:
                raise ValueError("None cannot be a node")
            self._adj[v] = self.adjlist_inner_dict_factory()
            self._node[v] = self.node_attr_dict_factory()
        if key is None:
            key = self.new_edge_key(u, v)
        if v in self._adj[u]:
            keydict = self._adj[u][v]
            datadict = keydict.get(key, self.edge_attr_dict_factory())
            datadict.update(attr)
            keydict[key] = datadict
        else:
            # selfloops work this way without special treatment
            datadict = self.edge_attr_dict_factory()
            datadict.update(attr)
            keydict = self.edge_key_dict_factory()
            keydict[key] = datadict
            self._adj[u][v] = keydict
            self._adj[v][u] = keydict
<<<<<<< HEAD
        self.__networkx_cache__.clear()
=======
        nx._clear_cache(self)
>>>>>>> 76c3e9bc
        return key

    def add_edges_from(self, ebunch_to_add, **attr):
        """Add all the edges in ebunch_to_add.

        Parameters
        ----------
        ebunch_to_add : container of edges
            Each edge given in the container will be added to the
            graph. The edges can be:

                - 2-tuples (u, v) or
                - 3-tuples (u, v, d) for an edge data dict d, or
                - 3-tuples (u, v, k) for not iterable key k, or
                - 4-tuples (u, v, k, d) for an edge with data and key k

        attr : keyword arguments, optional
            Edge data (or labels or objects) can be assigned using
            keyword arguments.

        Returns
        -------
        A list of edge keys assigned to the edges in `ebunch`.

        See Also
        --------
        add_edge : add a single edge
        add_weighted_edges_from : convenient way to add weighted edges

        Notes
        -----
        Adding the same edge twice has no effect but any edge data
        will be updated when each duplicate edge is added.

        Edge attributes specified in an ebunch take precedence over
        attributes specified via keyword arguments.

        Default keys are generated using the method ``new_edge_key()``.
        This method can be overridden by subclassing the base class and
        providing a custom ``new_edge_key()`` method.

        When adding edges from an iterator over the graph you are changing,
        a `RuntimeError` can be raised with message:
        `RuntimeError: dictionary changed size during iteration`. This
        happens when the graph's underlying dictionary is modified during
        iteration. To avoid this error, evaluate the iterator into a separate
        object, e.g. by using `list(iterator_of_edges)`, and pass this
        object to `G.add_edges_from`.

        Examples
        --------
        >>> G = nx.Graph()  # or DiGraph, MultiGraph, MultiDiGraph, etc
        >>> G.add_edges_from([(0, 1), (1, 2)])  # using a list of edge tuples
        >>> e = zip(range(0, 3), range(1, 4))
        >>> G.add_edges_from(e)  # Add the path graph 0-1-2-3

        Associate data to edges

        >>> G.add_edges_from([(1, 2), (2, 3)], weight=3)
        >>> G.add_edges_from([(3, 4), (1, 4)], label="WN2898")

        Evaluate an iterator over a graph if using it to modify the same graph

        >>> G = nx.MultiGraph([(1, 2), (2, 3), (3, 4)])
        >>> # Grow graph by one new node, adding edges to all existing nodes.
        >>> # wrong way - will raise RuntimeError
        >>> # G.add_edges_from(((5, n) for n in G.nodes))
        >>> # right way - note that there will be no self-edge for node 5
        >>> assigned_keys = G.add_edges_from(list((5, n) for n in G.nodes))
        """
        keylist = []
        for e in ebunch_to_add:
            ne = len(e)
            if ne == 4:
                u, v, key, dd = e
            elif ne == 3:
                u, v, dd = e
                key = None
            elif ne == 2:
                u, v = e
                dd = {}
                key = None
            else:
                msg = f"Edge tuple {e} must be a 2-tuple, 3-tuple or 4-tuple."
                raise NetworkXError(msg)
            ddd = {}
            ddd.update(attr)
            try:
                ddd.update(dd)
            except (TypeError, ValueError):
                if ne != 3:
                    raise
                key = dd  # ne == 3 with 3rd value not dict, must be a key
            key = self.add_edge(u, v, key)
            self[u][v][key].update(ddd)
            keylist.append(key)
<<<<<<< HEAD
        self.__networkx_cache__.clear()
=======
        nx._clear_cache(self)
>>>>>>> 76c3e9bc
        return keylist

    def remove_edge(self, u, v, key=None):
        """Remove an edge between u and v.

        Parameters
        ----------
        u, v : nodes
            Remove an edge between nodes u and v.
        key : hashable identifier, optional (default=None)
            Used to distinguish multiple edges between a pair of nodes.
            If None, remove a single edge between u and v. If there are
            multiple edges, removes the last edge added in terms of
            insertion order.

        Raises
        ------
        NetworkXError
            If there is not an edge between u and v, or
            if there is no edge with the specified key.

        See Also
        --------
        remove_edges_from : remove a collection of edges

        Examples
        --------
        >>> G = nx.MultiGraph()
        >>> nx.add_path(G, [0, 1, 2, 3])
        >>> G.remove_edge(0, 1)
        >>> e = (1, 2)
        >>> G.remove_edge(*e)  # unpacks e from an edge tuple

        For multiple edges

        >>> G = nx.MultiGraph()  # or MultiDiGraph, etc
        >>> G.add_edges_from([(1, 2), (1, 2), (1, 2)])  # key_list returned
        [0, 1, 2]

        When ``key=None`` (the default), edges are removed in the opposite
        order that they were added:

        >>> G.remove_edge(1, 2)
        >>> G.edges(keys=True)
        MultiEdgeView([(1, 2, 0), (1, 2, 1)])
        >>> G.remove_edge(2, 1)  # edges are not directed
        >>> G.edges(keys=True)
        MultiEdgeView([(1, 2, 0)])

        For edges with keys

        >>> G = nx.MultiGraph()
        >>> G.add_edge(1, 2, key="first")
        'first'
        >>> G.add_edge(1, 2, key="second")
        'second'
        >>> G.remove_edge(1, 2, key="first")
        >>> G.edges(keys=True)
        MultiEdgeView([(1, 2, 'second')])

        """
        try:
            d = self._adj[u][v]
        except KeyError as err:
            raise NetworkXError(f"The edge {u}-{v} is not in the graph.") from err
        # remove the edge with specified data
        if key is None:
            d.popitem()
        else:
            try:
                del d[key]
            except KeyError as err:
                msg = f"The edge {u}-{v} with key {key} is not in the graph."
                raise NetworkXError(msg) from err
        if len(d) == 0:
            # remove the key entries if last edge
            del self._adj[u][v]
            if u != v:  # check for selfloop
                del self._adj[v][u]
<<<<<<< HEAD
        self.__networkx_cache__.clear()
=======
        nx._clear_cache(self)
>>>>>>> 76c3e9bc

    def remove_edges_from(self, ebunch):
        """Remove all edges specified in ebunch.

        Parameters
        ----------
        ebunch: list or container of edge tuples
            Each edge given in the list or container will be removed
            from the graph. The edges can be:

                - 2-tuples (u, v) A single edge between u and v is removed.
                - 3-tuples (u, v, key) The edge identified by key is removed.
                - 4-tuples (u, v, key, data) where data is ignored.

        See Also
        --------
        remove_edge : remove a single edge

        Notes
        -----
        Will fail silently if an edge in ebunch is not in the graph.

        Examples
        --------
        >>> G = nx.path_graph(4)  # or DiGraph, MultiGraph, MultiDiGraph, etc
        >>> ebunch = [(1, 2), (2, 3)]
        >>> G.remove_edges_from(ebunch)

        Removing multiple copies of edges

        >>> G = nx.MultiGraph()
        >>> keys = G.add_edges_from([(1, 2), (1, 2), (1, 2)])
        >>> G.remove_edges_from([(1, 2), (2, 1)])  # edges aren't directed
        >>> list(G.edges())
        [(1, 2)]
        >>> G.remove_edges_from([(1, 2), (1, 2)])  # silently ignore extra copy
        >>> list(G.edges)  # now empty graph
        []

        When the edge is a 2-tuple ``(u, v)`` but there are multiple edges between
        u and v in the graph, the most recent edge (in terms of insertion
        order) is removed.

        >>> G = nx.MultiGraph()
        >>> for key in ("x", "y", "a"):
        ...     k = G.add_edge(0, 1, key=key)
        >>> G.edges(keys=True)
        MultiEdgeView([(0, 1, 'x'), (0, 1, 'y'), (0, 1, 'a')])
        >>> G.remove_edges_from([(0, 1)])
        >>> G.edges(keys=True)
        MultiEdgeView([(0, 1, 'x'), (0, 1, 'y')])

        """
        for e in ebunch:
            try:
                self.remove_edge(*e[:3])
            except NetworkXError:
                pass
<<<<<<< HEAD
        self.__networkx_cache__.clear()
=======
        nx._clear_cache(self)
>>>>>>> 76c3e9bc

    def has_edge(self, u, v, key=None):
        """Returns True if the graph has an edge between nodes u and v.

        This is the same as `v in G[u] or key in G[u][v]`
        without KeyError exceptions.

        Parameters
        ----------
        u, v : nodes
            Nodes can be, for example, strings or numbers.

        key : hashable identifier, optional (default=None)
            If specified return True only if the edge with
            key is found.

        Returns
        -------
        edge_ind : bool
            True if edge is in the graph, False otherwise.

        Examples
        --------
        Can be called either using two nodes u, v, an edge tuple (u, v),
        or an edge tuple (u, v, key).

        >>> G = nx.MultiGraph()  # or MultiDiGraph
        >>> nx.add_path(G, [0, 1, 2, 3])
        >>> G.has_edge(0, 1)  # using two nodes
        True
        >>> e = (0, 1)
        >>> G.has_edge(*e)  #  e is a 2-tuple (u, v)
        True
        >>> G.add_edge(0, 1, key="a")
        'a'
        >>> G.has_edge(0, 1, key="a")  # specify key
        True
        >>> G.has_edge(1, 0, key="a")  # edges aren't directed
        True
        >>> e = (0, 1, "a")
        >>> G.has_edge(*e)  # e is a 3-tuple (u, v, 'a')
        True

        The following syntax are equivalent:

        >>> G.has_edge(0, 1)
        True
        >>> 1 in G[0]  # though this gives :exc:`KeyError` if 0 not in G
        True
        >>> 0 in G[1]  # other order; also gives :exc:`KeyError` if 0 not in G
        True

        """
        try:
            if key is None:
                return v in self._adj[u]
            else:
                return key in self._adj[u][v]
        except KeyError:
            return False

    @cached_property
    def edges(self):
        """Returns an iterator over the edges.

        edges(self, nbunch=None, data=False, keys=False, default=None)

        The MultiEdgeView provides set-like operations on the edge-tuples
        as well as edge attribute lookup. When called, it also provides
        an EdgeDataView object which allows control of access to edge
        attributes (but does not provide set-like operations).
        Hence, ``G.edges[u, v, k]['color']`` provides the value of the color
        attribute for the edge from ``u`` to ``v`` with key ``k`` while
        ``for (u, v, k, c) in G.edges(data='color', keys=True, default="red"):``
        iterates through all the edges yielding the color attribute with
        default `'red'` if no color attribute exists.

        Edges are returned as tuples with optional data and keys
        in the order (node, neighbor, key, data). If ``keys=True`` is not
        provided, the tuples will just be (node, neighbor, data), but
        multiple tuples with the same node and neighbor will be generated
        when multiple edges exist between two nodes.

        Parameters
        ----------
        nbunch : single node, container, or all nodes (default= all nodes)
            The view will only report edges from these nodes.
        data : string or bool, optional (default=False)
            The edge attribute returned in 3-tuple (u, v, ddict[data]).
            If True, return edge attribute dict in 3-tuple (u, v, ddict).
            If False, return 2-tuple (u, v).
        keys : bool, optional (default=False)
            If True, return edge keys with each edge, creating (u, v, k)
            tuples or (u, v, k, d) tuples if data is also requested.
        default : value, optional (default=None)
            Value used for edges that don't have the requested attribute.
            Only relevant if data is not True or False.

        Returns
        -------
        edges : MultiEdgeView
            A view of edge attributes, usually it iterates over (u, v)
            (u, v, k) or (u, v, k, d) tuples of edges, but can also be
            used for attribute lookup as ``edges[u, v, k]['foo']``.

        Notes
        -----
        Nodes in nbunch that are not in the graph will be (quietly) ignored.
        For directed graphs this returns the out-edges.

        Examples
        --------
        >>> G = nx.MultiGraph()
        >>> nx.add_path(G, [0, 1, 2])
        >>> key = G.add_edge(2, 3, weight=5)
        >>> key2 = G.add_edge(2, 1, weight=2)  # multi-edge
        >>> [e for e in G.edges()]
        [(0, 1), (1, 2), (1, 2), (2, 3)]
        >>> G.edges.data()  # default data is {} (empty dict)
        MultiEdgeDataView([(0, 1, {}), (1, 2, {}), (1, 2, {'weight': 2}), (2, 3, {'weight': 5})])
        >>> G.edges.data("weight", default=1)
        MultiEdgeDataView([(0, 1, 1), (1, 2, 1), (1, 2, 2), (2, 3, 5)])
        >>> G.edges(keys=True)  # default keys are integers
        MultiEdgeView([(0, 1, 0), (1, 2, 0), (1, 2, 1), (2, 3, 0)])
        >>> G.edges.data(keys=True)
        MultiEdgeDataView([(0, 1, 0, {}), (1, 2, 0, {}), (1, 2, 1, {'weight': 2}), (2, 3, 0, {'weight': 5})])
        >>> G.edges.data("weight", default=1, keys=True)
        MultiEdgeDataView([(0, 1, 0, 1), (1, 2, 0, 1), (1, 2, 1, 2), (2, 3, 0, 5)])
        >>> G.edges([0, 3])  # Note ordering of tuples from listed sources
        MultiEdgeDataView([(0, 1), (3, 2)])
        >>> G.edges([0, 3, 2, 1])  # Note ordering of tuples
        MultiEdgeDataView([(0, 1), (3, 2), (2, 1), (2, 1)])
        >>> G.edges(0)
        MultiEdgeDataView([(0, 1)])
        """
        return MultiEdgeView(self)

    def get_edge_data(self, u, v, key=None, default=None):
        """Returns the attribute dictionary associated with edge (u, v,
        key).

        If a key is not provided, returns a dictionary mapping edge keys
        to attribute dictionaries for each edge between u and v.

        This is identical to `G[u][v][key]` except the default is returned
        instead of an exception is the edge doesn't exist.

        Parameters
        ----------
        u, v : nodes

        default :  any Python object (default=None)
            Value to return if the specific edge (u, v, key) is not
            found, OR if there are no edges between u and v and no key
            is specified.

        key : hashable identifier, optional (default=None)
            Return data only for the edge with specified key, as an
            attribute dictionary (rather than a dictionary mapping keys
            to attribute dictionaries).

        Returns
        -------
        edge_dict : dictionary
            The edge attribute dictionary, OR a dictionary mapping edge
            keys to attribute dictionaries for each of those edges if no
            specific key is provided (even if there's only one edge
            between u and v).

        Examples
        --------
        >>> G = nx.MultiGraph()  # or MultiDiGraph
        >>> key = G.add_edge(0, 1, key="a", weight=7)
        >>> G[0][1]["a"]  # key='a'
        {'weight': 7}
        >>> G.edges[0, 1, "a"]  # key='a'
        {'weight': 7}

        Warning: we protect the graph data structure by making
        `G.edges` and `G[1][2]` read-only dict-like structures.
        However, you can assign values to attributes in e.g.
        `G.edges[1, 2, 'a']` or `G[1][2]['a']` using an additional
        bracket as shown next. You need to specify all edge info
        to assign to the edge data associated with an edge.

        >>> G[0][1]["a"]["weight"] = 10
        >>> G.edges[0, 1, "a"]["weight"] = 10
        >>> G[0][1]["a"]["weight"]
        10
        >>> G.edges[1, 0, "a"]["weight"]
        10

        >>> G = nx.MultiGraph()  # or MultiDiGraph
        >>> nx.add_path(G, [0, 1, 2, 3])
        >>> G.edges[0, 1, 0]["weight"] = 5
        >>> G.get_edge_data(0, 1)
        {0: {'weight': 5}}
        >>> e = (0, 1)
        >>> G.get_edge_data(*e)  # tuple form
        {0: {'weight': 5}}
        >>> G.get_edge_data(3, 0)  # edge not in graph, returns None
        >>> G.get_edge_data(3, 0, default=0)  # edge not in graph, return default
        0
        >>> G.get_edge_data(1, 0, 0)  # specific key gives back
        {'weight': 5}
        """
        try:
            if key is None:
                return self._adj[u][v]
            else:
                return self._adj[u][v][key]
        except KeyError:
            return default

    @cached_property
    def degree(self):
        """A DegreeView for the Graph as G.degree or G.degree().

        The node degree is the number of edges adjacent to the node.
        The weighted node degree is the sum of the edge weights for
        edges incident to that node.

        This object provides an iterator for (node, degree) as well as
        lookup for the degree for a single node.

        Parameters
        ----------
        nbunch : single node, container, or all nodes (default= all nodes)
            The view will only report edges incident to these nodes.

        weight : string or None, optional (default=None)
           The name of an edge attribute that holds the numerical value used
           as a weight.  If None, then each edge has weight 1.
           The degree is the sum of the edge weights adjacent to the node.

        Returns
        -------
        MultiDegreeView or int
            If multiple nodes are requested (the default), returns a `MultiDegreeView`
            mapping nodes to their degree.
            If a single node is requested, returns the degree of the node as an integer.

        Examples
        --------
        >>> G = nx.Graph()  # or DiGraph, MultiGraph, MultiDiGraph, etc
        >>> nx.add_path(G, [0, 1, 2, 3])
        >>> G.degree(0)  # node 0 with degree 1
        1
        >>> list(G.degree([0, 1]))
        [(0, 1), (1, 2)]

        """
        return MultiDegreeView(self)

    def is_multigraph(self):
        """Returns True if graph is a multigraph, False otherwise."""
        return True

    def is_directed(self):
        """Returns True if graph is directed, False otherwise."""
        return False

    def copy(self, as_view=False):
        """Returns a copy of the graph.

        The copy method by default returns an independent shallow copy
        of the graph and attributes. That is, if an attribute is a
        container, that container is shared by the original an the copy.
        Use Python's `copy.deepcopy` for new containers.

        If `as_view` is True then a view is returned instead of a copy.

        Notes
        -----
        All copies reproduce the graph structure, but data attributes
        may be handled in different ways. There are four types of copies
        of a graph that people might want.

        Deepcopy -- A "deepcopy" copies the graph structure as well as
        all data attributes and any objects they might contain.
        The entire graph object is new so that changes in the copy
        do not affect the original object. (see Python's copy.deepcopy)

        Data Reference (Shallow) -- For a shallow copy the graph structure
        is copied but the edge, node and graph attribute dicts are
        references to those in the original graph. This saves
        time and memory but could cause confusion if you change an attribute
        in one graph and it changes the attribute in the other.
        NetworkX does not provide this level of shallow copy.

        Independent Shallow -- This copy creates new independent attribute
        dicts and then does a shallow copy of the attributes. That is, any
        attributes that are containers are shared between the new graph
        and the original. This is exactly what `dict.copy()` provides.
        You can obtain this style copy using:

            >>> G = nx.path_graph(5)
            >>> H = G.copy()
            >>> H = G.copy(as_view=False)
            >>> H = nx.Graph(G)
            >>> H = G.__class__(G)

        Fresh Data -- For fresh data, the graph structure is copied while
        new empty data attribute dicts are created. The resulting graph
        is independent of the original and it has no edge, node or graph
        attributes. Fresh copies are not enabled. Instead use:

            >>> H = G.__class__()
            >>> H.add_nodes_from(G)
            >>> H.add_edges_from(G.edges)

        View -- Inspired by dict-views, graph-views act like read-only
        versions of the original graph, providing a copy of the original
        structure without requiring any memory for copying the information.

        See the Python copy module for more information on shallow
        and deep copies, https://docs.python.org/3/library/copy.html.

        Parameters
        ----------
        as_view : bool, optional (default=False)
            If True, the returned graph-view provides a read-only view
            of the original graph without actually copying any data.

        Returns
        -------
        G : Graph
            A copy of the graph.

        See Also
        --------
        to_directed: return a directed copy of the graph.

        Examples
        --------
        >>> G = nx.path_graph(4)  # or DiGraph, MultiGraph, MultiDiGraph, etc
        >>> H = G.copy()

        """
        if as_view is True:
            return nx.graphviews.generic_graph_view(self)
        G = self.__class__()
        G.graph.update(self.graph)
        G.add_nodes_from((n, d.copy()) for n, d in self._node.items())
        G.add_edges_from(
            (u, v, key, datadict.copy())
            for u, nbrs in self._adj.items()
            for v, keydict in nbrs.items()
            for key, datadict in keydict.items()
        )
        return G

    def to_directed(self, as_view=False):
        """Returns a directed representation of the graph.

        Returns
        -------
        G : MultiDiGraph
            A directed graph with the same name, same nodes, and with
            each edge (u, v, k, data) replaced by two directed edges
            (u, v, k, data) and (v, u, k, data).

        Notes
        -----
        This returns a "deepcopy" of the edge, node, and
        graph attributes which attempts to completely copy
        all of the data and references.

        This is in contrast to the similar D=MultiDiGraph(G) which
        returns a shallow copy of the data.

        See the Python copy module for more information on shallow
        and deep copies, https://docs.python.org/3/library/copy.html.

        Warning: If you have subclassed MultiGraph to use dict-like objects
        in the data structure, those changes do not transfer to the
        MultiDiGraph created by this method.

        Examples
        --------
        >>> G = nx.MultiGraph()
        >>> G.add_edge(0, 1)
        0
        >>> G.add_edge(0, 1)
        1
        >>> H = G.to_directed()
        >>> list(H.edges)
        [(0, 1, 0), (0, 1, 1), (1, 0, 0), (1, 0, 1)]

        If already directed, return a (deep) copy

        >>> G = nx.MultiDiGraph()
        >>> G.add_edge(0, 1)
        0
        >>> H = G.to_directed()
        >>> list(H.edges)
        [(0, 1, 0)]
        """
        graph_class = self.to_directed_class()
        if as_view is True:
            return nx.graphviews.generic_graph_view(self, graph_class)
        # deepcopy when not a view
        G = graph_class()
        G.graph.update(deepcopy(self.graph))
        G.add_nodes_from((n, deepcopy(d)) for n, d in self._node.items())
        G.add_edges_from(
            (u, v, key, deepcopy(datadict))
            for u, nbrs in self.adj.items()
            for v, keydict in nbrs.items()
            for key, datadict in keydict.items()
        )
        return G

    def to_undirected(self, as_view=False):
        """Returns an undirected copy of the graph.

        Returns
        -------
        G : Graph/MultiGraph
            A deepcopy of the graph.

        See Also
        --------
        copy, add_edge, add_edges_from

        Notes
        -----
        This returns a "deepcopy" of the edge, node, and
        graph attributes which attempts to completely copy
        all of the data and references.

        This is in contrast to the similar `G = nx.MultiGraph(D)`
        which returns a shallow copy of the data.

        See the Python copy module for more information on shallow
        and deep copies, https://docs.python.org/3/library/copy.html.

        Warning: If you have subclassed MultiGraph to use dict-like
        objects in the data structure, those changes do not transfer
        to the MultiGraph created by this method.

        Examples
        --------
        >>> G = nx.MultiGraph([(0, 1), (0, 1), (1, 2)])
        >>> H = G.to_directed()
        >>> list(H.edges)
        [(0, 1, 0), (0, 1, 1), (1, 0, 0), (1, 0, 1), (1, 2, 0), (2, 1, 0)]
        >>> G2 = H.to_undirected()
        >>> list(G2.edges)
        [(0, 1, 0), (0, 1, 1), (1, 2, 0)]
        """
        graph_class = self.to_undirected_class()
        if as_view is True:
            return nx.graphviews.generic_graph_view(self, graph_class)
        # deepcopy when not a view
        G = graph_class()
        G.graph.update(deepcopy(self.graph))
        G.add_nodes_from((n, deepcopy(d)) for n, d in self._node.items())
        G.add_edges_from(
            (u, v, key, deepcopy(datadict))
            for u, nbrs in self._adj.items()
            for v, keydict in nbrs.items()
            for key, datadict in keydict.items()
        )
        return G

    def number_of_edges(self, u=None, v=None):
        """Returns the number of edges between two nodes.

        Parameters
        ----------
        u, v : nodes, optional (Default=all edges)
            If u and v are specified, return the number of edges between
            u and v. Otherwise return the total number of all edges.

        Returns
        -------
        nedges : int
            The number of edges in the graph.  If nodes `u` and `v` are
            specified return the number of edges between those nodes. If
            the graph is directed, this only returns the number of edges
            from `u` to `v`.

        See Also
        --------
        size

        Examples
        --------
        For undirected multigraphs, this method counts the total number
        of edges in the graph::

            >>> G = nx.MultiGraph()
            >>> G.add_edges_from([(0, 1), (0, 1), (1, 2)])
            [0, 1, 0]
            >>> G.number_of_edges()
            3

        If you specify two nodes, this counts the total number of edges
        joining the two nodes::

            >>> G.number_of_edges(0, 1)
            2

        For directed multigraphs, this method can count the total number
        of directed edges from `u` to `v`::

            >>> G = nx.MultiDiGraph()
            >>> G.add_edges_from([(0, 1), (0, 1), (1, 0)])
            [0, 1, 0]
            >>> G.number_of_edges(0, 1)
            2
            >>> G.number_of_edges(1, 0)
            1

        """
        if u is None:
            return self.size()
        try:
            edgedata = self._adj[u][v]
        except KeyError:
            return 0  # no such edge
        return len(edgedata)<|MERGE_RESOLUTION|>--- conflicted
+++ resolved
@@ -520,11 +520,7 @@
             keydict[key] = datadict
             self._adj[u][v] = keydict
             self._adj[v][u] = keydict
-<<<<<<< HEAD
-        self.__networkx_cache__.clear()
-=======
         nx._clear_cache(self)
->>>>>>> 76c3e9bc
         return key
 
     def add_edges_from(self, ebunch_to_add, **attr):
@@ -621,11 +617,7 @@
             key = self.add_edge(u, v, key)
             self[u][v][key].update(ddd)
             keylist.append(key)
-<<<<<<< HEAD
-        self.__networkx_cache__.clear()
-=======
         nx._clear_cache(self)
->>>>>>> 76c3e9bc
         return keylist
 
     def remove_edge(self, u, v, key=None):
@@ -705,11 +697,7 @@
             del self._adj[u][v]
             if u != v:  # check for selfloop
                 del self._adj[v][u]
-<<<<<<< HEAD
-        self.__networkx_cache__.clear()
-=======
         nx._clear_cache(self)
->>>>>>> 76c3e9bc
 
     def remove_edges_from(self, ebunch):
         """Remove all edges specified in ebunch.
@@ -768,11 +756,7 @@
                 self.remove_edge(*e[:3])
             except NetworkXError:
                 pass
-<<<<<<< HEAD
-        self.__networkx_cache__.clear()
-=======
         nx._clear_cache(self)
->>>>>>> 76c3e9bc
 
     def has_edge(self, u, v, key=None):
         """Returns True if the graph has an edge between nodes u and v.
