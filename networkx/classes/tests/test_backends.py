import pickle

import pytest

import networkx as nx

sp = pytest.importorskip("scipy")
pytest.importorskip("numpy")


def test_dispatch_kwds_vs_args():
    G = nx.path_graph(4)
    nx.pagerank(G)
    nx.pagerank(G=G)
    with pytest.raises(TypeError):
        nx.pagerank()


def test_pickle():
    count = 0
    for name, func in nx.utils.backends._registered_algorithms.items():
        try:
            # Some functions can't be pickled, but it's not b/c of _dispatchable
            pickled = pickle.dumps(func)
        except pickle.PicklingError:
            continue
        assert pickle.loads(pickled) is func
        count += 1
    assert count > 0
    assert pickle.loads(pickle.dumps(nx.inverse_line_graph)) is nx.inverse_line_graph


@pytest.mark.skipif(
    "not nx._dispatchable._automatic_backends "
    "or nx._dispatchable._automatic_backends[0] != 'nx-loopback'"
)
def test_graph_converter_needs_backend():
    # When testing, `nx.from_scipy_sparse_array` will *always* call the backend
    # implementation if it's implemented. If `backend=` isn't given, then the result
    # will be converted back to NetworkX via `convert_to_nx`.
    # If not testing, then calling `nx.from_scipy_sparse_array` w/o `backend=` will
    # always call the original version. `backend=` is *required* to call the backend.
    from networkx.classes.tests.dispatch_interface import (
        LoopbackDispatcher,
        LoopbackGraph,
    )

    A = sp.sparse.coo_array([[0, 3, 2], [3, 0, 1], [2, 1, 0]])

    side_effects = []

    def from_scipy_sparse_array(self, *args, **kwargs):
        side_effects.append(1)  # Just to prove this was called
        return self.convert_from_nx(
            self.__getattr__("from_scipy_sparse_array")(*args, **kwargs),
            preserve_edge_attrs=True,
            preserve_node_attrs=True,
            preserve_graph_attrs=True,
        )

    @staticmethod
    def convert_to_nx(obj, *, name=None):
        if type(obj) is nx.Graph:
            return obj
        assert type(obj) is LoopbackGraph
        # Avoid recursion; use `.copy` to create a `nx.Graph`
        obj.__class__ = nx.Graph
        try:
            return obj.copy()
        finally:
            obj.__class__ = LoopbackGraph

    # *This mutates LoopbackDispatcher!*
    orig_convert_to_nx = LoopbackDispatcher.convert_to_nx
    LoopbackDispatcher.convert_to_nx = convert_to_nx
    LoopbackDispatcher.from_scipy_sparse_array = from_scipy_sparse_array

    try:
        assert side_effects == []
        assert type(nx.from_scipy_sparse_array(A)) is nx.Graph
        assert side_effects == [1]
        assert (
            type(nx.from_scipy_sparse_array(A, backend="nx-loopback")) is LoopbackGraph
        )
        assert side_effects == [1, 1]
    finally:
        LoopbackDispatcher.convert_to_nx = staticmethod(orig_convert_to_nx)
        del LoopbackDispatcher.from_scipy_sparse_array
    with pytest.raises(ImportError, match="Unable to load"):
        nx.from_scipy_sparse_array(A, backend="bad-backend-name")

<<<<<<< HEAD
    # While we're here...
    Gloopback = LoopbackGraph()
    Gloopback.add_edge(0, 1)
    G = nx.Graph(Gloopback)
    assert nx.utils.graphs_equal(Gloopback, G)
=======

def test_dispatchable_are_functions():
    assert type(nx.pagerank) is type(nx.pagerank.orig_func)
>>>>>>> 051ffc1f
<|MERGE_RESOLUTION|>--- conflicted
+++ resolved
@@ -89,14 +89,12 @@
     with pytest.raises(ImportError, match="Unable to load"):
         nx.from_scipy_sparse_array(A, backend="bad-backend-name")
 
-<<<<<<< HEAD
     # While we're here...
     Gloopback = LoopbackGraph()
     Gloopback.add_edge(0, 1)
     G = nx.Graph(Gloopback)
     assert nx.utils.graphs_equal(Gloopback, G)
-=======
+
 
 def test_dispatchable_are_functions():
-    assert type(nx.pagerank) is type(nx.pagerank.orig_func)
->>>>>>> 051ffc1f
+    assert type(nx.pagerank) is type(nx.pagerank.orig_func)