--- conflicted
+++ resolved
@@ -553,11 +553,7 @@
     return p
 
 
-<<<<<<< HEAD
-@nx._dispatch(edge_attrs="weight", mutates_input={"attr": 2})
-=======
-@nx._dispatchable(edge_attrs="weight")
->>>>>>> e35e98b7
+@nx._dispatchable(edge_attrs="weight", mutates_input={"attr": 2})
 def barycenter(G, weight=None, attr=None, sp=None):
     r"""Calculate barycenter of a connected graph, optionally with edge weights.
 
