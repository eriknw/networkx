--- conflicted
+++ resolved
@@ -3,18 +3,6 @@
 ********************
 
 Backends let you execute an alternative backend implementation instead of NetworkX's
-<<<<<<< HEAD
-pure Python dictionaries implementation. Configs provides library level storage
-of configuration settings that otherwise might come from environment variables.
-
-.. note:: Both NetworkX backend and config systems are new and and actively developed,
-   with frequent updates and improvements. While the backend user interface is unlikely
-   to make breaking changes, the backend developers may see some need to update
-   their code (within a deprecation period). The NetworkX backend developers should
-   regularly monitor the new updates to maintain compatibility. Participating in weekly
-   `NX-dispatch meetings <https://scientific-python.org/calendars/networkx.ics>`_
-   is an excellent way to stay updated and to contribute to the ongoing discussions.
-=======
 pure Python dictionaries implementation. Configs provide library-level storage
 of configuration settings that can also come from environment variables.
 
@@ -28,7 +16,6 @@
    monitor updates to maintain compatibility. Participating in weekly
    `NX-dispatch meetings <https://scientific-python.org/calendars/networkx.ics>`_
    is an excellent way to stay updated and contribute to the ongoing discussions.
->>>>>>> 8513b797
 
 Backends
 --------
